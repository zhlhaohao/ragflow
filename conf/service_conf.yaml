ragflow:
  host: 0.0.0.0
  http_port: 9380
mysql:
  name: 'rag_flow'
  user: 'root'
  password: 'infini_rag_flow'
  host: 'mysql'
  port: 5455
  max_connections: 100
  stale_timeout: 30
minio:
  user: 'rag_flow'
  password: 'infini_rag_flow'
  host: 'minio:9000'
es:
  hosts: 'http://es01:1200'
  username: 'elastic'
  password: 'infini_rag_flow'
infinity:
  uri: 'infinity:23817'
  db_name: 'default_db'
redis:
  db: 1
<<<<<<< HEAD
  password: 'infini_rag_flow' 
  host: 'redis:6380'
=======
  password: 'infini_rag_flow'
  host: 'redis:6379'
>>>>>>> c0799c53

# postgres:
#   name: 'rag_flow'
#   user: 'rag_flow'
#   password: 'infini_rag_flow'
#   host: 'postgres'
#   port: 5432
#   max_connections: 100
#   stale_timeout: 30
# s3:
#   access_key: 'access_key'
#   secret_key: 'secret_key'
#   region: 'region'
# azure:
#   auth_type: 'sas'
#   container_url: 'container_url'
#   sas_token: 'sas_token'
# azure:
#   auth_type: 'spn'
#   account_url: 'account_url'
#   client_id: 'client_id'
#   secret: 'secret'
#   tenant_id: 'tenant_id'
#   container_name: 'container_name'
# user_default_llm:
#   factory: 'Tongyi-Qianwen'
#   api_key: 'sk-xxxxxxxxxxxxx'
#   base_url: ''
# oauth:
#   github:
#     client_id: xxxxxxxxxxxxxxxxxxxxxxxxx
#     secret_key: xxxxxxxxxxxxxxxxxxxxxxxxxxxx
#     url: https://github.com/login/oauth/access_token
#   feishu:
#     app_id: cli_xxxxxxxxxxxxxxxxxxx
#     app_secret: xxxxxxxxxxxxxxxxxxxxxxxxxxxx
#     app_access_token_url: https://open.feishu.cn/open-apis/auth/v3/app_access_token/internal
#     user_access_token_url: https://open.feishu.cn/open-apis/authen/v1/oidc/access_token
#     grant_type: 'authorization_code'
# authentication:
#   client:
#     switch: false
#     http_app_key:
#     http_secret_key:
#   site:
#     switch: false
# permission:
#   switch: false
#   component: false
#   dataset: false<|MERGE_RESOLUTION|>--- conflicted
+++ resolved
@@ -22,13 +22,8 @@
   db_name: 'default_db'
 redis:
   db: 1
-<<<<<<< HEAD
   password: 'infini_rag_flow' 
   host: 'redis:6380'
-=======
-  password: 'infini_rag_flow'
-  host: 'redis:6379'
->>>>>>> c0799c53
 
 # postgres:
 #   name: 'rag_flow'
