import path from 'path';
import { defineConfig } from 'umi';
import { appName } from './src/conf.json';
import routes from './src/routes';

export default defineConfig({
  title: appName,
  outputPath: 'dist',
  alias: { '@parent': path.resolve(__dirname, '../') },
  npmClient: 'npm',
  base: '/',
  routes,
  publicPath: '/',
  esbuildMinifyIIFE: true,
  icons: {},
  hash: true,
  favicons: ['/logo.svg'],
  clickToComponent: {},
  history: {
    type: 'browser',
  },
  plugins: [
    '@react-dev-inspector/umi4-plugin',
    '@umijs/plugins/dist/tailwindcss',
  ],
  jsMinifier: 'terser',
  lessLoader: {
    modifyVars: {
      hack: `true; @import "~@/less/index.less";`,
    },
  },
  devtool: 'source-map',
  copy: ['src/conf.json'],
<<<<<<< HEAD
  proxy: {
    '/v1': {
=======
  proxy: [
    {
      context: ['/api', '/v1'],
>>>>>>> a0dc9e1b
      target: 'http://127.0.0.1:9380/',
      changeOrigin: true,
      ws: true,
      logger: console,
      // pathRewrite: { '^/v1': '/v1' },
    },
  ],

  chainWebpack(memo, args) {
    memo.module.rule('markdown').test(/\.md$/).type('asset/source');

    return memo;
  },
  tailwindcss: {},
});<|MERGE_RESOLUTION|>--- conflicted
+++ resolved
@@ -31,14 +31,9 @@
   },
   devtool: 'source-map',
   copy: ['src/conf.json'],
-<<<<<<< HEAD
-  proxy: {
-    '/v1': {
-=======
   proxy: [
     {
       context: ['/api', '/v1'],
->>>>>>> a0dc9e1b
       target: 'http://127.0.0.1:9380/',
       changeOrigin: true,
       ws: true,
