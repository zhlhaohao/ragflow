import Image from '@/components/image';
import SvgIcon from '@/components/svg-icon';
import { IReference, IReferenceChunk } from '@/interfaces/database/chat';
import { getExtension } from '@/utils/document-util';
import { InfoCircleOutlined } from '@ant-design/icons';
import { Button, Flex, Popover, Space } from 'antd';
import DOMPurify from 'dompurify';
import { useCallback, useEffect, useMemo } from 'react';
import Markdown from 'react-markdown';
import reactStringReplace from 'react-string-replace';
import SyntaxHighlighter from 'react-syntax-highlighter';
import rehypeKatex from 'rehype-katex';
import rehypeRaw from 'rehype-raw';
import remarkGfm from 'remark-gfm';
import remarkMath from 'remark-math';
import { visitParents } from 'unist-util-visit-parents';

import { useFetchDocumentThumbnailsByIds } from '@/hooks/document-hooks';
import { useTranslation } from 'react-i18next';

import 'katex/dist/katex.min.css'; // `rehype-katex` does not import the CSS for you

import { replaceTextByOldReg } from '../utils';
import styles from './index.less';

<<<<<<< HEAD
// reg 将匹配形如 ##1$$, ##234$$ 的字符串
const reg = /(#{2}\d+\${2})/g;
// curReg 将匹配形如 ~~1$$, ~~234$$ 的字符串
=======
const reg = /(~{2}\d+={2})/g;
>>>>>>> a0dc9e1b
const curReg = /(~{2}\d+\${2})/g;

const getChunkIndex = (match: string) => Number(match.slice(2, -2));
// TODO: The display of the table is inconsistent with the display previously placed in the MessageItem.
/* 
MarkdownContent 是一个自定义的 React 组件，旨在渲染 Markdown 格式的内容，并根据特定的模式在内容中嵌入交互元素
当 Markdown 组件接收到 contentWithCursor 作为其内容时，它会根据配置好的插件和组件规则解析并渲染这段 Markdown 文本。
对于任何匹配到的 ##数字$$ 或 ~~数字$$ 模式，renderReference 会生成相应的 Popover 组件或者其他 UI 元素。
如果文本中包含了代码块，并且指定了编程语言，则 SyntaxHighlighter 会被用来提供漂亮的代码高亮效果。
 */
const MarkdownContent = ({
  reference,
  clickDocumentButton,
  content,
  loading,
}: {
  content: string;
  loading: boolean;
  reference: IReference;
  clickDocumentButton?: (documentId: string, chunk: IReferenceChunk) => void;
}) => {
  const { t } = useTranslation();
  const { setDocumentIds, data: fileThumbnails } =
    useFetchDocumentThumbnailsByIds();

  // 提供一种机制，可以在内容加载过程中向用户反馈当前状态，而不会影响到原始的 Markdown 内容。通过这种方式，即使内容尚未完全准备好，用户也能得到即时的视觉反馈，知道系统正在工作
  const contentWithCursor = useMemo(() => {
    let text = content;
    // 如果 text 是空字符串，并且组件处于非加载状态，那么它会用国际化后的 "搜索中" 提示信息替换 text。这里使用了 t 函数来进行多语言支持，确保提示信息可以按照用户的语言设置正确显示。
    if (text === '') {
      text = t('chat.searching');
    }
<<<<<<< HEAD

    // 加载状态下的特殊标记：如果 loading 状态为真（即正在进行某些异步操作），则会在 text 的末尾追加一个特殊的标记 '~~2$$'。这个标记可能是为了指示光标位置或者用于其他特定目的，比如在用户界面中显示加载进度或占位符。
    return loading ? text?.concat('~~2$$') : text;
=======
    const nextText = replaceTextByOldReg(text);
    return loading ? nextText?.concat('~~2$$') : nextText;
>>>>>>> a0dc9e1b
  }, [content, loading, t]);

  /* 
    这段 useEffect 的主要目的是确保每次 reference 发生变化时，都会根据最新的 reference.doc_aggs 提取所有相关的文档 ID，并通过 setDocumentIds 更新到组件的状态或其他地方。这样做可以保证组件始终拥有最新且正确的文档 ID 列表，以便进一步处理，例如加载文档缩略图等。
    此外，将 setDocumentIds 包含在依赖项数组中是为了防止潜在的闭包问题，确保每次调用时都使用的是最新的 setDocumentIds 函数实例。不过，通常情况下，setDocumentIds 是由 useState 或自定义 hook 返回的 setter 函数，它不会改变，因此将其包含在依赖项中并不是严格必要的。如果你确定 setDocumentIds 不会变化，可以考虑将其从依赖项数组中移除以优化性能。
  */
  useEffect(() => {
    setDocumentIds(reference?.doc_aggs?.map((x) => x.doc_id) ?? []);
  }, [reference, setDocumentIds]);

  // 当点击文档按钮时触发的回调函数。它检查文件是否为 PDF，如果是，则调用父组件传递的方法 `clickDocumentButton`。
  const handleDocumentButtonClick = useCallback(
    (documentId: string, chunk: IReferenceChunk, isPdf: boolean) => () => {
      if (!isPdf) {
        return;
      }
      clickDocumentButton?.(documentId, chunk);
    },
    [clickDocumentButton],
  );

  // 当 Markdown 内容中有匹配到 ##1$$, ##234$$ 的字符串时，rehypePlugins使用来修改AST树。
  // 它遍历所有文本节点，并将它们包装在 <custom-typography> 元素中，除非这些文本已经位于 <custom-typography> 或 <code> 标签内。
  const rehypeWrapReference = () => {
    return function wrapTextTransform(tree: any) {
      visitParents(tree, 'text', (node, ancestors) => {
        const latestAncestor = ancestors.at(-1);
        if (
          latestAncestor.tagName !== 'custom-typography' &&
          latestAncestor.tagName !== 'code'
        ) {
          node.type = 'element';
          node.tagName = 'custom-typography';
          node.properties = {};
          node.children = [{ type: 'text', value: node.value }];
        }
      });
    };
  };

  // 获取弹出窗口的内容，当用户悬停在信息图标上时显示。它根据 chunkIndex 来确定要显示的具体内容。
  const getPopoverContent = useCallback(
    (chunkIndex: number) => {
      const chunks = reference?.chunks ?? [];
      const chunkItem = chunks[chunkIndex];
      const document = reference?.doc_aggs?.find(
        (x) => x?.doc_id === chunkItem?.document_id,
      );
      const documentId = document?.doc_id;
      const fileThumbnail = documentId ? fileThumbnails[documentId] : '';
      const fileExtension = documentId ? getExtension(document?.doc_name) : '';
      const imageId = chunkItem?.image_id;
      return (
        <Flex
          key={chunkItem?.id}
          gap={10}
          className={styles.referencePopoverWrapper}
        >
          {imageId && (
            <Popover
              placement="left"
              content={
                <Image
                  id={imageId}
                  className={styles.referenceImagePreview}
                ></Image>
              }
            >
              <Image
                id={imageId}
                className={styles.referenceChunkImage}
              ></Image>
            </Popover>
          )}
          <Space direction={'vertical'}>
            <div
              dangerouslySetInnerHTML={{
                __html: DOMPurify.sanitize(chunkItem?.content ?? ''),
              }}
              className={styles.chunkContentText}
            ></div>
            {documentId && (
              <Flex gap={'small'}>
                {fileThumbnail ? (
                  <img
                    src={fileThumbnail}
                    alt=""
                    className={styles.fileThumbnail}
                  />
                ) : (
                  <SvgIcon
                    name={`file-icon/${fileExtension}`}
                    width={24}
                  ></SvgIcon>
                )}
                <Button
                  type="link"
                  className={styles.documentLink}
                  onClick={handleDocumentButtonClick(
                    documentId,
                    chunkItem,
                    fileExtension === 'pdf',
                  )}
                >
                  {document?.doc_name}
                </Button>
              </Flex>
            )}
          </Space>
        </Flex>
      );
    },
    [reference, fileThumbnails, handleDocumentButtonClick],
  );

  // 渲染引用标记（也就是将##1$$渲染为(i)）的回调函数。它会替换特定模式的文本为 Popover 组件或带样式类的 span 元素。
  const renderReference = useCallback(
    (text: string) => {
      let replacedText = reactStringReplace(text, reg, (match, i) => {
        const chunkIndex = getChunkIndex(match);
        return (
          <Popover content={getPopoverContent(chunkIndex)} key={i}>
            <InfoCircleOutlined className={styles.referenceIcon} />
          </Popover>
        );
      });

      replacedText = reactStringReplace(replacedText, curReg, (match, i) => (
        <span className={styles.cursor} key={i}></span>
      ));

      return replacedText;
    },
    [getPopoverContent],
  );

  /* 
    最后返回最终的Markdown：
    1. remark-gfm：插件扩展了标准 Markdown 语法，支持 GitHub 风格的 Markdown 特性，如表格、任务列表等。
    2. components：允许你覆盖默认的 HTML 元素渲染方式。你可以指定特定的 React 组件来代替原生 HTML 标签。
    3. custom-typography: 定义了一个自定义组件，当遇到 <custom-typography> 标签时会调用这个组件。这里实际上是指向 renderReference 函数，该函数负责处理引用标记，并将它们替换为 Popover 或者带有样式类的 span 元素。
    4. code: 自定义了 <code> 标签的渲染方式。如果 <code> 标签包含语言信息（例如 language-js），则使用 SyntaxHighlighter 组件进行代码高亮显示；否则，按常规方式渲染代码块。
    5. contentWithCursor：这是传递给 <Markdown> 组件的内容，即经过处理的 Markdown 文本。contentWithCursor 包含原始的 Markdown 内容以及可能附加的加载指示符。
  */
  return (
    <Markdown
      rehypePlugins={[rehypeWrapReference, rehypeKatex, rehypeRaw]}
      remarkPlugins={[remarkGfm, remarkMath]}
      components={
        {
          'custom-typography': ({ children }: { children: string }) =>
            renderReference(children),
          code(props: any) {
            const { children, className, node, ...rest } = props;
            const match = /language-(\w+)/.exec(className || '');
            return match ? (
              <SyntaxHighlighter {...rest} PreTag="div" language={match[1]}>
                {String(children).replace(/\n$/, '')}
              </SyntaxHighlighter>
            ) : (
              <code {...rest} className={className}>
                {children}
              </code>
            );
          },
        } as any
      }
    >
      {contentWithCursor}
    </Markdown>
  );
};

export default MarkdownContent;<|MERGE_RESOLUTION|>--- conflicted
+++ resolved
@@ -23,13 +23,7 @@
 import { replaceTextByOldReg } from '../utils';
 import styles from './index.less';
 
-<<<<<<< HEAD
-// reg 将匹配形如 ##1$$, ##234$$ 的字符串
-const reg = /(#{2}\d+\${2})/g;
-// curReg 将匹配形如 ~~1$$, ~~234$$ 的字符串
-=======
 const reg = /(~{2}\d+={2})/g;
->>>>>>> a0dc9e1b
 const curReg = /(~{2}\d+\${2})/g;
 
 const getChunkIndex = (match: string) => Number(match.slice(2, -2));
@@ -62,14 +56,8 @@
     if (text === '') {
       text = t('chat.searching');
     }
-<<<<<<< HEAD
-
-    // 加载状态下的特殊标记：如果 loading 状态为真（即正在进行某些异步操作），则会在 text 的末尾追加一个特殊的标记 '~~2$$'。这个标记可能是为了指示光标位置或者用于其他特定目的，比如在用户界面中显示加载进度或占位符。
-    return loading ? text?.concat('~~2$$') : text;
-=======
     const nextText = replaceTextByOldReg(text);
     return loading ? nextText?.concat('~~2$$') : nextText;
->>>>>>> a0dc9e1b
   }, [content, loading, t]);
 
   /* 
