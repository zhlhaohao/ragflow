import { Authorization } from '@/constants/authorization';
import { getAuthorization } from '@/utils/authorization-util';
import jsPreviewExcel from '@js-preview/excel';
import axios from 'axios';
import mammoth from 'mammoth';
import { useCallback, useEffect, useRef, useState } from 'react';

export const useCatchError = (api: string) => {
  const [error, setError] = useState('');
  const fetchDocument = useCallback(async () => {
    const ret = await axios.get(api);
    const { data } = ret;
    if (!(data instanceof ArrayBuffer) && data.code !== 0) {
      setError(data.message);
    }
    return ret;
  }, [api]);

  useEffect(() => {
    fetchDocument();
  }, [fetchDocument]);

  return { fetchDocument, error };
};

// 根据doc_id读文件内容
export const useFetchDocument = () => {
  const fetchDocument = useCallback(async (api: string) => {
<<<<<<< HEAD
    // api = /v1/document/get/a6fa3a5ab85c11ef8d3700155d749c8b
    console.log('[ api ]-26', api);
    const ret = await axios.get(api, { responseType: 'arraybuffer' });
=======
    const ret = await axios.get(api, {
      headers: {
        [Authorization]: getAuthorization(),
      },
      responseType: 'arraybuffer',
    });
>>>>>>> a0dc9e1b
    return ret;
  }, []);

  return { fetchDocument };
};

// 读取excel并渲染
export const useFetchExcel = (filePath: string) => {
  const [status, setStatus] = useState(true);
  const { fetchDocument } = useFetchDocument();
  const containerRef = useRef<HTMLDivElement>(null);
  const { error } = useCatchError(filePath);

  const fetchDocumentAsync = useCallback(async () => {
    let myExcelPreviewer;
    if (containerRef.current) {
      myExcelPreviewer = jsPreviewExcel.init(containerRef.current);
    }
    // 读取文件内容
    const jsonFile = await fetchDocument(filePath);

    // myExcelPreviewer.preview来渲染excel
    myExcelPreviewer
      ?.preview(jsonFile.data)
      .then(() => {
        console.log('succeed');
        setStatus(true);
      })
      .catch((e) => {
        console.warn('failed', e);
        myExcelPreviewer.destroy();
        setStatus(false);
      });
  }, [filePath, fetchDocument]);

  // 在组件mount后，自动执行fetchDocumentAsync
  useEffect(() => {
    fetchDocumentAsync();
  }, [fetchDocumentAsync]);

  return { status, containerRef, error };
};

export const useFetchDocx = (filePath: string) => {
  const [succeed, setSucceed] = useState(true);
  const [error, setError] = useState<string>();
  const { fetchDocument } = useFetchDocument();
  const containerRef = useRef<HTMLDivElement>(null);

  const fetchDocumentAsync = useCallback(async () => {
    try {
      const jsonFile = await fetchDocument(filePath);
      mammoth
        .convertToHtml(
          { arrayBuffer: jsonFile.data },
          { includeDefaultStyleMap: true },
        )
        .then((result) => {
          setSucceed(true);
          const docEl = document.createElement('div');
          docEl.className = 'document-container';
          docEl.innerHTML = result.value;
          const container = containerRef.current;
          if (container) {
            container.innerHTML = docEl.outerHTML;
          }
        })
        .catch(() => {
          setSucceed(false);
        });
    } catch (error: any) {
      setError(error.toString());
    }
  }, [filePath, fetchDocument]);

  useEffect(() => {
    fetchDocumentAsync();
  }, [fetchDocumentAsync]);

  return { succeed, containerRef, error };
};<|MERGE_RESOLUTION|>--- conflicted
+++ resolved
@@ -26,18 +26,12 @@
 // 根据doc_id读文件内容
 export const useFetchDocument = () => {
   const fetchDocument = useCallback(async (api: string) => {
-<<<<<<< HEAD
-    // api = /v1/document/get/a6fa3a5ab85c11ef8d3700155d749c8b
-    console.log('[ api ]-26', api);
-    const ret = await axios.get(api, { responseType: 'arraybuffer' });
-=======
     const ret = await axios.get(api, {
       headers: {
         [Authorization]: getAuthorization(),
       },
       responseType: 'arraybuffer',
     });
->>>>>>> a0dc9e1b
     return ret;
   }, []);
 
