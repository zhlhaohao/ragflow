#
#  Copyright 2024 The InfiniFlow Authors. All Rights Reserved.
#
#  Licensed under the Apache License, Version 2.0 (the "License");
#  you may not use this file except in compliance with the License.
#  You may obtain a copy of the License at
#
#      http://www.apache.org/licenses/LICENSE-2.0
#
#  Unless required by applicable law or agreed to in writing, software
#  distributed under the License is distributed on an "AS IS" BASIS,
#  WITHOUT WARRANTIES OR CONDITIONS OF ANY KIND, either express or implied.
#  See the License for the specific language governing permissions and
#  limitations under the License.
#
import logging
import binascii
import os
import json
import re
from collections import defaultdict
from copy import deepcopy
from timeit import default_timer as timer
import datetime
from datetime import timedelta
from api.db import LLMType, ParserType, StatusEnum
from api.db.db_models import Dialog, DB
from api.db.services.common_service import CommonService
from api.db.services.document_service import DocumentService
from api.db.services.knowledgebase_service import KnowledgebaseService
from api.db.services.llm_service import LLMService, TenantLLMService, LLMBundle
from api import settings
from graphrag.utils import get_tags_from_cache, set_tags_to_cache
from rag.app.resume import forbidden_select_fields4resume
from rag.nlp.search import index_name
from rag.settings import TAG_FLD
from rag.utils import rmSpace, num_tokens_from_string, encoder
from api.utils.file_utils import get_project_base_directory
from icecream import ic

class DialogService(CommonService):
    model = Dialog

    @classmethod
    @DB.connection_context()
    def get_list(cls, tenant_id,
                 page_number, items_per_page, orderby, desc, id, name):
        chats = cls.model.select()
        if id:
            chats = chats.where(cls.model.id == id)
        if name:
            chats = chats.where(cls.model.name == name)
        chats = chats.where(
            (cls.model.tenant_id == tenant_id)
            & (cls.model.status == StatusEnum.VALID.value)
        )
        if desc:
            chats = chats.order_by(cls.model.getter_by(orderby).desc())
        else:
            chats = chats.order_by(cls.model.getter_by(orderby).asc())

        chats = chats.paginate(page_number, items_per_page)

        return list(chats.dicts())


def message_fit_in(msg, max_length=4000):
    def count():
        nonlocal msg
        tks_cnts = []
        for m in msg:
            tks_cnts.append(
                {"role": m["role"], "count": num_tokens_from_string(m["content"])})
        total = 0
        for m in tks_cnts:
            total += m["count"]
        return total

    c = count()
    if c < max_length:
        return c, msg

    msg_ = [m for m in msg[:-1] if m["role"] == "system"]
    if len(msg) > 1:
        msg_.append(msg[-1])
    msg = msg_
    c = count()
    if c < max_length:
        return c, msg

    ll = num_tokens_from_string(msg_[0]["content"])
    ll2 = num_tokens_from_string(msg_[-1]["content"])
    if ll / (ll + ll2) > 0.8:
        m = msg_[0]["content"]
        m = encoder.decode(encoder.encode(m)[:max_length - ll2])
        msg[0]["content"] = m
        return max_length, msg

    m = msg_[1]["content"]
    m = encoder.decode(encoder.encode(m)[:max_length - ll2])
    msg[1]["content"] = m
    return max_length, msg


def llm_id2llm_type(llm_id):
    llm_id, _ = TenantLLMService.split_model_name_and_factory(llm_id)
    fnm = os.path.join(get_project_base_directory(), "conf")
    llm_factories = json.load(open(os.path.join(fnm, "llm_factories.json"), "r"))
    for llm_factory in llm_factories["factory_llm_infos"]:
        for llm in llm_factory["llm"]:
            if llm_id == llm["llm_name"]:
                return llm["model_type"].strip(",")[-1]


def kb_prompt(kbinfos, max_tokens):
    knowledges = [ck["content_with_weight"] for ck in kbinfos["chunks"]]
    used_token_count = 0
    chunks_num = 0
    for i, c in enumerate(knowledges):
        used_token_count += num_tokens_from_string(c)
        chunks_num += 1
        if max_tokens * 0.97 < used_token_count:
            knowledges = knowledges[:i]
            break

    docs = DocumentService.get_by_ids([ck["doc_id"] for ck in kbinfos["chunks"][:chunks_num]])
    docs = {d.id: d.meta_fields for d in docs}

    doc2chunks = defaultdict(lambda: {"chunks": [], "meta": []})
    for ck in kbinfos["chunks"][:chunks_num]:
        doc2chunks[ck["docnm_kwd"]]["chunks"].append(ck["content_with_weight"])
        doc2chunks[ck["docnm_kwd"]]["meta"] = docs.get(ck["doc_id"], {})

    knowledges = []
    for nm, cks_meta in doc2chunks.items():
        txt = f"Document: {nm} \n"
        for k,v in cks_meta["meta"].items():
            txt += f"{k}: {v}\n"
        txt += "Relevant fragments as following:\n"
        for i, chunk in enumerate(cks_meta["chunks"], 1):
            txt += f"{i}. {chunk}\n"
        knowledges.append(txt)
    return knowledges


def label_question(question, kbs):
    tags = None
    tag_kb_ids = []
    for kb in kbs:
        if kb.parser_config.get("tag_kb_ids"):
            tag_kb_ids.extend(kb.parser_config["tag_kb_ids"])
    if tag_kb_ids:
        all_tags = get_tags_from_cache(tag_kb_ids)
        if not all_tags:
            all_tags = settings.retrievaler.all_tags_in_portion(kb.tenant_id, tag_kb_ids)
            set_tags_to_cache(all_tags, tag_kb_ids)
        else:
            all_tags = json.loads(all_tags)
        tag_kbs = KnowledgebaseService.get_by_ids(tag_kb_ids)
        tags = settings.retrievaler.tag_query(question,
                                              list(set([kb.tenant_id for kb in tag_kbs])),
                                              tag_kb_ids,
                                              all_tags,
                                              kb.parser_config.get("topn_tags", 3)
                                              )
    return tags


def chat(dialog, messages, stream=True, **kwargs):
    assert messages[-1]["role"] == "user", "The last content of this conversation is not from user."

    chat_start_ts = timer()

    # Get llm model name and model provider name
    llm_id, model_provider = TenantLLMService.split_model_name_and_factory(dialog.llm_id)

    # 从系统模型表中获取模型信息，Get llm model instance by model and provide name
    llm = LLMService.query(llm_name=llm_id) if not model_provider else LLMService.query(llm_name=llm_id, fid=model_provider)

    if not llm:
        # Model name is provided by tenant, but not system built-in
        # 系统模型表中没有该模型，尝试从租户模型表中获取模型信息
        llm = TenantLLMService.query(tenant_id=dialog.tenant_id, llm_name=llm_id) if not model_provider else \
            TenantLLMService.query(tenant_id=dialog.tenant_id, llm_name=llm_id, llm_factory=model_provider)
        if not llm:
            raise LookupError("LLM(%s) not found" % dialog.llm_id)
        max_tokens = 8192
    else:
        max_tokens = llm[0].max_tokens

    check_llm_ts = timer()

    # 获取知识库信息
    kbs = KnowledgebaseService.get_by_ids(dialog.kb_ids)
    embedding_list = list(set([kb.embd_id for kb in kbs]))
    if len(embedding_list) > 1:  # F8080 在自由提问模式下,不检查embedding是否一致
        yield {"answer": "**ERROR**: Knowledge bases use different embedding models.", "reference": []}
        return {"answer": "**ERROR**: Knowledge bases use different embedding models.", "reference": []}

    # embedding_model_name = embedding_list[0]  # F8080 移到下方

    is_knowledge_graph = all([kb.parser_id == ParserType.KG for kb in kbs])
    retriever = settings.retrievaler if not is_knowledge_graph else settings.kg_retrievaler

    # 提取用户最近的3个问题
    questions = [m["content"] for m in messages if m["role"] == "user"][-3:]

    # attachments数组存放函数传入的 doc_ids 参数
    attachments = kwargs["doc_ids"].split(",") if "doc_ids" in kwargs else None
    if "doc_ids" in messages[-1]:
        attachments = messages[-1]["doc_ids"]
        for m in messages[:-1]:
            if "doc_ids" in m:
                attachments.extend(m["doc_ids"])

    create_retriever_ts = timer()

    # 绑定嵌入模型
    if len(embedding_list) > 0:   # F8080 自由提问模式下,没有嵌入模型
        embedding_model_name = embedding_list[0]
        embd_mdl = LLMBundle(dialog.tenant_id, LLMType.EMBEDDING, embedding_model_name)
        if not embd_mdl:
            raise LookupError("Embedding model(%s) not found" % embedding_model_name)

    bind_embedding_ts = timer()

    # 绑定LLM对话模型
    if llm_id2llm_type(dialog.llm_id) == "image2text":
        chat_mdl = LLMBundle(dialog.tenant_id, LLMType.IMAGE2TEXT, dialog.llm_id)
    else:
        chat_mdl = LLMBundle(dialog.tenant_id, LLMType.CHAT, dialog.llm_id)

    bind_llm_ts = timer()

    prompt_config = dialog.prompt_config
    # field_map与 text-sql 有关
    field_map = KnowledgebaseService.get_field_map(dialog.kb_ids)
    tts_mdl = None
    if prompt_config.get("tts"):
        tts_mdl = LLMBundle(dialog.tenant_id, LLMType.TTS)
    # try to use sql if field mapping is good to go
    # 使用text-sql对话模型
    if field_map:
        logging.debug("Use SQL to retrieval:{}".format(questions[-1]))
        ans = use_sql(questions[-1], field_map, dialog.tenant_id, chat_mdl, prompt_config.get("quote", True))
        if ans:
            yield ans
            return

    # 用传入的变量来填充系统提示中的{key}值,例如系统提示中有 {source_code},那么就将{source_code}替换为kwargs["source_code"],默认{knowledge}代表知识库的内容
    for p in prompt_config["parameters"]:
        if p["key"] == "knowledge":
            continue
        if p["key"] not in kwargs and not p["optional"]:
            raise KeyError("Miss parameter: " + p["key"])
        if p["key"] not in kwargs:
            prompt_config["system"] = prompt_config["system"].replace(
                "{%s}" % p["key"], " ")

    # 如果有设置"多轮对话优化(优化提问内容)"选项，则调用 full_question 函数对用户的问题进行优化,否则，只保留最后一条用户问题。
    if len(questions) > 1 and prompt_config.get("refine_multiturn"):
        questions = [full_question(dialog.tenant_id, dialog.llm_id, messages)]
    else:
        questions = questions[-1:]

    refine_question_ts = timer()

    # 绑定重排序模型
    rerank_mdl = None
    if dialog.rerank_id:
        rerank_mdl = LLMBundle(dialog.tenant_id, LLMType.RERANK, dialog.rerank_id)

    bind_reranker_ts = timer()
    generate_keyword_ts = bind_reranker_ts

    # 如果提示配置中不包含 knowledge，则初始化 kbinfos 为空。

    # F8080: 判断prompt_config["parameters"]没有定义knowledge参数，或者prompt_config["system"] 不包含 {knowledge} 子串
    if "knowledge" not in [p["key"] for p in prompt_config["parameters"]] or "{knowledge}" not in prompt_config["system"]:
        kbinfos = {"total": 0, "chunks": [], "doc_aggs": []}
    else:
        # 如果助理设置了"关键词提取"选项，则调用 keyword_extraction 函数提取用户问题的关键词并附加到用户问题的后面。
        if prompt_config.get("keyword", False):
            # 借助大模型来提取关键词
            questions[-1] += keyword_extraction(chat_mdl, questions[-1])
            generate_keyword_ts = timer()

        # 找到助手的所有知识库的tenant_id，并调用retriever.retrieval函数进行检索相关的chunks，返回结果为kbinfos。
        tenant_ids = list(set([kb.tenant_id for kb in kbs]))

        kbinfos = retriever.retrieval(" ".join(questions), embd_mdl, tenant_ids, dialog.kb_ids, 1, dialog.top_n,
                                      dialog.similarity_threshold,
                                      dialog.vector_similarity_weight,
                                      doc_ids=attachments,
                                      top=dialog.top_k, aggs=False, rerank_mdl=rerank_mdl,
                                      rank_feature=label_question(" ".join(questions), kbs)
                                      )

    retrieval_ts = timer()

    # 将kbinfos中的chunks组合成一个字符串 -> knowledges
    knowledges = kb_prompt(kbinfos, max_tokens)

    logging.debug(
        "{}->{}".format(" ".join(questions), "\n->".join(knowledges)))

    # 如果knowledge为空，且系统提示中有设置empty_response选项，则返回empty_response选项的值。
    if not knowledges and prompt_config.get("empty_response"):
        empty_res = prompt_config["empty_response"]
        yield {"answer": empty_res, "reference": kbinfos, "audio_binary": tts(tts_mdl, empty_res)}
        return {"answer": prompt_config["empty_response"], "reference": kbinfos}

<<<<<<< HEAD
    # 设置knowledg变量
    # ic(knowledges)
    kwargs["knowledge"] = "\n\n------\n\n".join(knowledges)

=======
    kwargs["knowledge"] = "\n------\n" + "\n\n------\n\n".join(knowledges)
>>>>>>> c0799c53
    gen_conf = dialog.llm_setting

    # msg[0]存放系统提示信息,在这里将{knowledges}和其它变量替换成实际的值
    msg = [{"role": "system", "content": prompt_config["system"].format(**kwargs)}]

    # msg[1:]存放对话历史信息。
    msg.extend([{"role": m["role"], "content": re.sub(r"##\d+\$\$", "", m["content"])}
                for m in messages if m["role"] != "system"])
    
    # 使用 message_fit_in 函数确保消息列表中的令牌数量不超过限制。
    used_token_count, msg = message_fit_in(msg, int(max_tokens * 0.97))
    assert len(msg) >= 2, f"message_fit_in has bug: {msg}"

    # prompt设置为助手的系统提示,例如"你是一个智能助手，请回答问题"
    prompt = msg[0]["content"]

    # 将用户的问题(可能是经过优化的)添加到提示词中。
    prompt += "\n\n### Query:\n%s" % " ".join(questions)
    # ic(questions)

    # 调整生成配置中的最大令牌数，确保不超过剩余可用令牌数。
    if "max_tokens" in gen_conf:
        gen_conf["max_tokens"] = min(
            gen_conf["max_tokens"],
            max_tokens - used_token_count)

    # 处理生成的答案,根据需要插入引用。
    def decorate_answer(answer):
        nonlocal prompt_config, knowledges, kwargs, kbinfos, prompt, retrieval_ts

        finish_chat_ts = timer()

        refs = []
        if knowledges and (prompt_config.get("quote", True) and kwargs.get("quote", True)):
            answer, idx = retriever.insert_citations(answer,
                                                     [ck["content_ltks"]
                                                      for ck in kbinfos["chunks"]],
                                                     [ck["vector"]
                                                      for ck in kbinfos["chunks"]],
                                                     embd_mdl,
                                                     tkweight=1 - dialog.vector_similarity_weight,
                                                     vtweight=dialog.vector_similarity_weight)
            idx = set([kbinfos["chunks"][int(i)]["doc_id"] for i in idx])
            recall_docs = [
                d for d in kbinfos["doc_aggs"] if d["doc_id"] in idx]
            if not recall_docs:
                recall_docs = kbinfos["doc_aggs"]
            kbinfos["doc_aggs"] = recall_docs

            refs = deepcopy(kbinfos)
            for c in refs["chunks"]:
                if c.get("vector"):
                    del c["vector"]

        # 检查答案中是否包含无效的API密钥提示，并添加设置API密钥的说明。
        if answer.lower().find("invalid key") >= 0 or answer.lower().find("invalid api") >= 0:
            answer += " Please set LLM API-Key in 'User Setting -> Model providers -> API-Key'"
        finish_chat_ts = timer()

        # 记录并格式化各个步骤的时间消耗，添加到prompt属性中。
        total_time_cost = (finish_chat_ts - chat_start_ts) * 1000
        check_llm_time_cost = (check_llm_ts - chat_start_ts) * 1000
        create_retriever_time_cost = (create_retriever_ts - check_llm_ts) * 1000
        bind_embedding_time_cost = (bind_embedding_ts - create_retriever_ts) * 1000
        bind_llm_time_cost = (bind_llm_ts - bind_embedding_ts) * 1000
        refine_question_time_cost = (refine_question_ts - bind_llm_ts) * 1000
        bind_reranker_time_cost = (bind_reranker_ts - refine_question_ts) * 1000
        generate_keyword_time_cost = (generate_keyword_ts - bind_reranker_ts) * 1000
        retrieval_time_cost = (retrieval_ts - generate_keyword_ts) * 1000
        generate_result_time_cost = (finish_chat_ts - retrieval_ts) * 1000

        prompt = f"{prompt}\n\n - Total: {total_time_cost:.1f}ms\n  - Check LLM: {check_llm_time_cost:.1f}ms\n  - Create retriever: {create_retriever_time_cost:.1f}ms\n  - Bind embedding: {bind_embedding_time_cost:.1f}ms\n  - Bind LLM: {bind_llm_time_cost:.1f}ms\n  - Tune question: {refine_question_time_cost:.1f}ms\n  - Bind reranker: {bind_reranker_time_cost:.1f}ms\n  - Generate keyword: {generate_keyword_time_cost:.1f}ms\n  - Retrieval: {retrieval_time_cost:.1f}ms\n  - Generate answer: {generate_result_time_cost:.1f}ms"
        return {"answer": answer, "reference": refs, "prompt": prompt}

    if stream:
        last_ans = ""
        answer = ""

        ic(prompt)

        for ans in chat_mdl.chat_streamly(prompt, msg[1:], gen_conf):
            answer = ans
            delta_ans = ans[len(last_ans):]
            if num_tokens_from_string(delta_ans) < 16:
                continue
            last_ans = answer
            yield {"answer": answer, "reference": {}, "audio_binary": tts(tts_mdl, delta_ans)}
        delta_ans = answer[len(last_ans):]
        if delta_ans:
            yield {"answer": answer, "reference": {}, "audio_binary": tts(tts_mdl, delta_ans)}
        yield decorate_answer(answer)
    else:
        answer = chat_mdl.chat(prompt, msg[1:], gen_conf)
        logging.debug("User: {}|Assistant: {}".format(
            msg[-1]["content"], answer))
        res = decorate_answer(answer)
        res["audio_binary"] = tts(tts_mdl, answer)
        yield res


def use_sql(question, field_map, tenant_id, chat_mdl, quota=True):
    sys_prompt = "You are a Database Administrator. You need to check the fields of the following tables based on the user's list of questions and write the SQL corresponding to the last question."
    user_prompt = """
Table name: {};
Table of database fields are as follows:
{}

Question are as follows:
{}
Please write the SQL, only SQL, without any other explanations or text.
""".format(
        index_name(tenant_id),
        "\n".join([f"{k}: {v}" for k, v in field_map.items()]),
        question
    )
    tried_times = 0

    def get_table():
        nonlocal sys_prompt, user_prompt, question, tried_times
        sql = chat_mdl.chat(sys_prompt, [{"role": "user", "content": user_prompt}], {
            "temperature": 0.06})
        logging.debug(f"{question} ==> {user_prompt} get SQL: {sql}")
        sql = re.sub(r"[\r\n]+", " ", sql.lower())
        sql = re.sub(r".*select ", "select ", sql.lower())
        sql = re.sub(r" +", " ", sql)
        sql = re.sub(r"([;；]|```).*", "", sql)
        if sql[:len("select ")] != "select ":
            return None, None
        if not re.search(r"((sum|avg|max|min)\(|group by )", sql.lower()):
            if sql[:len("select *")] != "select *":
                sql = "select doc_id,docnm_kwd," + sql[6:]
            else:
                flds = []
                for k in field_map.keys():
                    if k in forbidden_select_fields4resume:
                        continue
                    if len(flds) > 11:
                        break
                    flds.append(k)
                sql = "select doc_id,docnm_kwd," + ",".join(flds) + sql[8:]

        logging.debug(f"{question} get SQL(refined): {sql}")
        tried_times += 1
        return settings.retrievaler.sql_retrieval(sql, format="json"), sql

    tbl, sql = get_table()
    if tbl is None:
        return None
    if tbl.get("error") and tried_times <= 2:
        user_prompt = """
        Table name: {};
        Table of database fields are as follows:
        {}
        
        Question are as follows:
        {}
        Please write the SQL, only SQL, without any other explanations or text.
        

        The SQL error you provided last time is as follows:
        {}

        Error issued by database as follows:
        {}

        Please correct the error and write SQL again, only SQL, without any other explanations or text.
        """.format(
            index_name(tenant_id),
            "\n".join([f"{k}: {v}" for k, v in field_map.items()]),
            question, sql, tbl["error"]
        )
        tbl, sql = get_table()
        logging.debug("TRY it again: {}".format(sql))

    logging.debug("GET table: {}".format(tbl))
    if tbl.get("error") or len(tbl["rows"]) == 0:
        return None

    docid_idx = set([ii for ii, c in enumerate(
        tbl["columns"]) if c["name"] == "doc_id"])
    doc_name_idx = set([ii for ii, c in enumerate(
        tbl["columns"]) if c["name"] == "docnm_kwd"])
    column_idx = [ii for ii in range(
        len(tbl["columns"])) if ii not in (docid_idx | doc_name_idx)]

    # compose Markdown table
    columns = "|" + "|".join([re.sub(r"(/.*|（[^（）]+）)", "", field_map.get(tbl["columns"][i]["name"],
                                                                          tbl["columns"][i]["name"])) for i in
                              column_idx]) + ("|Source|" if docid_idx and docid_idx else "|")

    line = "|" + "|".join(["------" for _ in range(len(column_idx))]) + \
           ("|------|" if docid_idx and docid_idx else "")

    rows = ["|" +
            "|".join([rmSpace(str(r[i])) for i in column_idx]).replace("None", " ") +
            "|" for r in tbl["rows"]]
    rows = [r for r in rows if re.sub(r"[ |]+", "", r)]
    if quota:
        rows = "\n".join([r + f" ##{ii}$$ |" for ii, r in enumerate(rows)])
    else:
        rows = "\n".join([r + f" ##{ii}$$ |" for ii, r in enumerate(rows)])
    rows = re.sub(r"T[0-9]{2}:[0-9]{2}:[0-9]{2}(\.[0-9]+Z)?\|", "|", rows)

    if not docid_idx or not doc_name_idx:
        logging.warning("SQL missing field: " + sql)
        return {
            "answer": "\n".join([columns, line, rows]),
            "reference": {"chunks": [], "doc_aggs": []},
            "prompt": sys_prompt
        }

    docid_idx = list(docid_idx)[0]
    doc_name_idx = list(doc_name_idx)[0]
    doc_aggs = {}
    for r in tbl["rows"]:
        if r[docid_idx] not in doc_aggs:
            doc_aggs[r[docid_idx]] = {"doc_name": r[doc_name_idx], "count": 0}
        doc_aggs[r[docid_idx]]["count"] += 1
    return {
        "answer": "\n".join([columns, line, rows]),
        "reference": {"chunks": [{"doc_id": r[docid_idx], "docnm_kwd": r[doc_name_idx]} for r in tbl["rows"]],
                      "doc_aggs": [{"doc_id": did, "doc_name": d["doc_name"], "count": d["count"]} for did, d in
                                   doc_aggs.items()]},
        "prompt": sys_prompt
    }


def relevant(tenant_id, llm_id, question, contents: list):
    if llm_id2llm_type(llm_id) == "image2text":
        chat_mdl = LLMBundle(tenant_id, LLMType.IMAGE2TEXT, llm_id)
    else:
        chat_mdl = LLMBundle(tenant_id, LLMType.CHAT, llm_id)
    prompt = """
        You are a grader assessing relevance of a retrieved document to a user question. 
        It does not need to be a stringent test. The goal is to filter out erroneous retrievals.
        If the document contains keyword(s) or semantic meaning related to the user question, grade it as relevant. 
        Give a binary score 'yes' or 'no' score to indicate whether the document is relevant to the question.
        No other words needed except 'yes' or 'no'.
    """
    if not contents:
        return False
    contents = "Documents: \n" + "   - ".join(contents)
    contents = f"Question: {question}\n" + contents
    if num_tokens_from_string(contents) >= chat_mdl.max_length - 4:
        contents = encoder.decode(encoder.encode(contents)[:chat_mdl.max_length - 4])
    ans = chat_mdl.chat(prompt, [{"role": "user", "content": contents}], {"temperature": 0.01})
    if ans.lower().find("yes") >= 0:
        return True
    return False


def rewrite(tenant_id, llm_id, question):
    if llm_id2llm_type(llm_id) == "image2text":
        chat_mdl = LLMBundle(tenant_id, LLMType.IMAGE2TEXT, llm_id)
    else:
        chat_mdl = LLMBundle(tenant_id, LLMType.CHAT, llm_id)
    prompt = """
        You are an expert at query expansion to generate a paraphrasing of a question.
        I can't retrieval relevant information from the knowledge base by using user's question directly.     
        You need to expand or paraphrase user's question by multiple ways such as using synonyms words/phrase, 
        writing the abbreviation in its entirety, adding some extra descriptions or explanations, 
        changing the way of expression, translating the original question into another language (English/Chinese), etc. 
        And return 5 versions of question and one is from translation.
        Just list the question. No other words are needed.
    """
    ans = chat_mdl.chat(prompt, [{"role": "user", "content": question}], {"temperature": 0.8})
    return ans


def keyword_extraction(chat_mdl, content, topn=3):
    prompt = f"""
Role: You're a text analyzer. 
Task: extract the most important keywords/phrases of a given piece of text content.
Requirements: 
  - Summarize the text content, and give top {topn} important keywords/phrases.
  - The keywords MUST be in language of the given piece of text content.
  - The keywords are delimited by ENGLISH COMMA.
  - Keywords ONLY in output.

### Text Content 
{content}

"""
    msg = [
        {"role": "system", "content": prompt},
        {"role": "user", "content": "Output: "}
    ]
    _, msg = message_fit_in(msg, chat_mdl.max_length)
    kwd = chat_mdl.chat(prompt, msg[1:], {"temperature": 0.2})
    if isinstance(kwd, tuple):
        kwd = kwd[0]
    if kwd.find("**ERROR**") >= 0:
        return ""
    return kwd


def question_proposal(chat_mdl, content, topn=3):
    prompt = f"""
Role: You're a text analyzer. 
Task:  propose {topn} questions about a given piece of text content.
Requirements: 
  - Understand and summarize the text content, and propose top {topn} important questions.
  - The questions SHOULD NOT have overlapping meanings.
  - The questions SHOULD cover the main content of the text as much as possible.
  - The questions MUST be in language of the given piece of text content.
  - One question per line.
  - Question ONLY in output.

### Text Content 
{content}

"""
    msg = [
        {"role": "system", "content": prompt},
        {"role": "user", "content": "Output: "}
    ]
    _, msg = message_fit_in(msg, chat_mdl.max_length)
    kwd = chat_mdl.chat(prompt, msg[1:], {"temperature": 0.2})
    if isinstance(kwd, tuple):
        kwd = kwd[0]
    if kwd.find("**ERROR**") >= 0:
        return ""
    return kwd


def full_question(tenant_id, llm_id, messages):
    if llm_id2llm_type(llm_id) == "image2text":
        chat_mdl = LLMBundle(tenant_id, LLMType.IMAGE2TEXT, llm_id)
    else:
        chat_mdl = LLMBundle(tenant_id, LLMType.CHAT, llm_id)
    conv = []
    for m in messages:
        if m["role"] not in ["user", "assistant"]:
            continue
        conv.append("{}: {}".format(m["role"].upper(), m["content"]))
    conv = "\n".join(conv)
    today = datetime.date.today().isoformat()
    yesterday = (datetime.date.today() - timedelta(days=1)).isoformat()
    tomorrow = (datetime.date.today() + timedelta(days=1)).isoformat()
    prompt = f"""
Role: A helpful assistant

Task and steps: 
    1. Generate a full user question that would follow the conversation.
    2. If the user's question involves relative date, you need to convert it into absolute date based on the current date, which is {today}. For example: 'yesterday' would be converted to {yesterday}.
    
Requirements & Restrictions:
  - Text generated MUST be in the same language of the original user's question.
  - If the user's latest question is completely, don't do anything, just return the original question.
  - DON'T generate anything except a refined question.

######################
-Examples-
######################

# Example 1
## Conversation
USER: What is the name of Donald Trump's father?
ASSISTANT:  Fred Trump.
USER: And his mother?
###############
Output: What's the name of Donald Trump's mother?

------------
# Example 2
## Conversation
USER: What is the name of Donald Trump's father?
ASSISTANT:  Fred Trump.
USER: And his mother?
ASSISTANT:  Mary Trump.
User: What's her full name?
###############
Output: What's the full name of Donald Trump's mother Mary Trump?

------------
# Example 3
## Conversation
USER: What's the weather today in London?
ASSISTANT:  Cloudy.
USER: What's about tomorrow in Rochester?
###############
Output: What's the weather in Rochester on {tomorrow}?
######################

# Real Data
## Conversation
{conv}
###############
    """
    ans = chat_mdl.chat(prompt, [{"role": "user", "content": "Output: "}], {"temperature": 0.2})
    return ans if ans.find("**ERROR**") < 0 else messages[-1]["content"]


def tts(tts_mdl, text):
    if not tts_mdl or not text:
        return
    bin = b""
    for chunk in tts_mdl.tts(text):
        bin += chunk
    return binascii.hexlify(bin).decode("utf-8")


def ask(question, kb_ids, tenant_id):
    kbs = KnowledgebaseService.get_by_ids(kb_ids)
    embedding_list = list(set([kb.embd_id for kb in kbs]))

    is_knowledge_graph = all([kb.parser_id == ParserType.KG for kb in kbs])
    retriever = settings.retrievaler if not is_knowledge_graph else settings.kg_retrievaler

    embd_mdl = LLMBundle(tenant_id, LLMType.EMBEDDING, embedding_list[0])
    chat_mdl = LLMBundle(tenant_id, LLMType.CHAT)
    max_tokens = chat_mdl.max_length
    tenant_ids = list(set([kb.tenant_id for kb in kbs]))
    kbinfos = retriever.retrieval(question, embd_mdl, tenant_ids, kb_ids,
                                  1, 12, 0.1, 0.3, aggs=False,
                                  rank_feature=label_question(question, kbs)
                                  )
    knowledges = kb_prompt(kbinfos, max_tokens)
    prompt = """
    Role: You're a smart assistant. Your name is Miss R.
    Task: Summarize the information from knowledge bases and answer user's question.
    Requirements and restriction:
      - DO NOT make things up, especially for numbers.
      - If the information from knowledge is irrelevant with user's question, JUST SAY: Sorry, no relevant information provided.
      - Answer with markdown format text.
      - Answer in language of user's question.
      - DO NOT make things up, especially for numbers.

    ### Information from knowledge bases
    %s

    The above is information from knowledge bases.

    """ % "\n".join(knowledges)
    msg = [{"role": "user", "content": question}]

    def decorate_answer(answer):
        nonlocal knowledges, kbinfos, prompt
        answer, idx = retriever.insert_citations(answer,
                                                 [ck["content_ltks"]
                                                  for ck in kbinfos["chunks"]],
                                                 [ck["vector"]
                                                  for ck in kbinfos["chunks"]],
                                                 embd_mdl,
                                                 tkweight=0.7,
                                                 vtweight=0.3)
        idx = set([kbinfos["chunks"][int(i)]["doc_id"] for i in idx])
        recall_docs = [
            d for d in kbinfos["doc_aggs"] if d["doc_id"] in idx]
        if not recall_docs:
            recall_docs = kbinfos["doc_aggs"]
        kbinfos["doc_aggs"] = recall_docs
        refs = deepcopy(kbinfos)
        for c in refs["chunks"]:
            if c.get("vector"):
                del c["vector"]

        if answer.lower().find("invalid key") >= 0 or answer.lower().find("invalid api") >= 0:
            answer += " Please set LLM API-Key in 'User Setting -> Model Providers -> API-Key'"
        return {"answer": answer, "reference": refs}

    answer = ""
    for ans in chat_mdl.chat_streamly(prompt, msg, {"temperature": 0.1}):
        answer = ans
        yield {"answer": answer, "reference": {}}
    yield decorate_answer(answer)


def content_tagging(chat_mdl, content, all_tags, examples, topn=3):
    prompt = f"""
Role: You're a text analyzer. 

Task: Tag (put on some labels) to a given piece of text content based on the examples and the entire tag set.

Steps:: 
  - Comprehend the tag/label set.
  - Comprehend examples which all consist of both text content and assigned tags with relevance score in format of JSON.
  - Summarize the text content, and tag it with top {topn} most relevant tags from the set of tag/label and the corresponding relevance score.

Requirements
  - The tags MUST be from the tag set.
  - The output MUST be in JSON format only, the key is tag and the value is its relevance score.
  - The relevance score must be range from 1 to 10.
  - Keywords ONLY in output.

# TAG SET
{", ".join(all_tags)}

"""
    for i, ex in enumerate(examples):
        prompt += """
# Examples {}
### Text Content
{}

Output:
{}

        """.format(i, ex["content"], json.dumps(ex[TAG_FLD], indent=2, ensure_ascii=False))

    prompt += f"""
# Real Data
### Text Content
{content}

"""
    msg = [
        {"role": "system", "content": prompt},
        {"role": "user", "content": "Output: "}
    ]
    _, msg = message_fit_in(msg, chat_mdl.max_length)
    kwd = chat_mdl.chat(prompt, msg[1:], {"temperature": 0.5})
    if isinstance(kwd, tuple):
        kwd = kwd[0]
    if kwd.find("**ERROR**") >= 0:
        raise Exception(kwd)

    kwd = re.sub(r".*?\{", "{", kwd)
    return json.loads(kwd)<|MERGE_RESOLUTION|>--- conflicted
+++ resolved
@@ -310,14 +310,7 @@
         yield {"answer": empty_res, "reference": kbinfos, "audio_binary": tts(tts_mdl, empty_res)}
         return {"answer": prompt_config["empty_response"], "reference": kbinfos}
 
-<<<<<<< HEAD
-    # 设置knowledg变量
-    # ic(knowledges)
-    kwargs["knowledge"] = "\n\n------\n\n".join(knowledges)
-
-=======
     kwargs["knowledge"] = "\n------\n" + "\n\n------\n\n".join(knowledges)
->>>>>>> c0799c53
     gen_conf = dialog.llm_setting
 
     # msg[0]存放系统提示信息,在这里将{knowledges}和其它变量替换成实际的值
