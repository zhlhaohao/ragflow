--- conflicted
+++ resolved
@@ -40,8 +40,7 @@
     return os.path.join(file_utils.get_project_base_directory(), conf_path)
 
 
-<<<<<<< HEAD
-def get_base_config(key, default=None, conf_name=SERVICE_CONF) -> dict:
+def read_config(conf_name=SERVICE_CONF):
     """
     用于从配置文件中读取特定键值。首先尝试从本地配置文件(local.service_conf.yaml)中读取指定的键值，如果该键不存在于本地配置文件中，则会从默认的配置文件(service_conf.yaml)中读取。如果指定的键在两个文件中都不存在，那么它将返回一个默认值：
 
@@ -66,10 +65,7 @@
     - `conf_realpath` 应当返回给定配置文件名的实际路径，而 `file_utils.load_yaml_conf` 则负责从给定的路径加载 YAML 文件的内容。
     - `os.environ.get` 用于从环境变量中获取值，这是一个非常有用的功能，特别是在部署应用时，可以通过环境变量来动态地改变配置。
     - 在实际使用中，确保所有涉及到的文件路径和文件名都是正确的，以避免因文件不存在或格式错误而导致的问题。
-    """    
-=======
-def read_config(conf_name=SERVICE_CONF):
->>>>>>> a0dc9e1b
+    """        
     local_config = {}
     local_path = conf_realpath(f'local.{conf_name}')
 
