--- conflicted
+++ resolved
@@ -102,7 +102,6 @@
     user = UserService.query_user(email, password)
     if user:
         response_data = user.to_json()
-<<<<<<< HEAD
         # ic(response_data)
 
         # 如果是内部用户,access_token不需要重新生成
@@ -111,22 +110,12 @@
         else:
             user.access_token = get_uuid()
             login_user(user)
-            user.update_time = current_timestamp(),
-            user.update_date = datetime_format(datetime.now()),
-            user.save()
-
-        msg = "Welcome back!"
-        # auth=user.get_id() --- 生成 authorization
-        return construct_response(data=response_data, auth=user.get_id(), retmsg=msg)
-=======
-        user.access_token = get_uuid()
-        login_user(user)
         user.update_time = (current_timestamp(),)
         user.update_date = (datetime_format(datetime.now()),)
         user.save()
+
         msg = "Welcome back!"
         return construct_response(data=response_data, auth=user.get_id(), message=msg)
->>>>>>> a0dc9e1b
     else:
         return get_json_result(
             data=False,
