#
#  Copyright 2024 The InfiniFlow Authors. All Rights Reserved.
#
#  Licensed under the Apache License, Version 2.0 (the "License");
#  you may not use this file except in compliance with the License.
#  You may obtain a copy of the License at
#
#      http://www.apache.org/licenses/LICENSE-2.0
#
#  Unless required by applicable law or agreed to in writing, software
#  distributed under the License is distributed on an "AS IS" BASIS,
#  WITHOUT WARRANTIES OR CONDITIONS OF ANY KIND, either express or implied.
#  See the License for the specific language governing permissions and
#  limitations under the License.
#
import os
import sys
import logging
from importlib.util import module_from_spec, spec_from_file_location
from pathlib import Path
from flask import Blueprint, Flask
from werkzeug.wrappers.request import Request
from flask_cors import CORS
from flasgger import Swagger
from itsdangerous.url_safe import URLSafeTimedSerializer as Serializer

from api.db import StatusEnum
from api.db.db_models import close_connection
from api.db.services import UserService
from api.utils import CustomJSONEncoder, commands

from flask_session import Session
from flask_login import LoginManager
from api import settings
from api.utils.api_utils import server_error_response
from api.constants import API_VERSION

__all__ = ["app"]

Request.json = property(lambda self: self.get_json(force=True, silent=True))

app = Flask(__name__)

# Add this at the beginning of your file to configure Swagger UI
swagger_config = {
    "headers": [],
    "specs": [
        {
            "endpoint": "apispec",
            "route": "/apispec.json",
            "rule_filter": lambda rule: True,  # Include all endpoints
            "model_filter": lambda tag: True,  # Include all models
        }
    ],
    "static_url_path": "/flasgger_static",
    "swagger_ui": True,
    "specs_route": "/apidocs/",
}

swagger = Swagger(
    app,
    config=swagger_config,
    template={
        "swagger": "2.0",
        "info": {
            "title": "RAGFlow API",
            "description": "",
            "version": "1.0.0",
        },
        "securityDefinitions": {
            "ApiKeyAuth": {"type": "apiKey", "name": "Authorization", "in": "header"}
        },
    },
)

CORS(app, supports_credentials=True, max_age=2592000)
app.url_map.strict_slashes = False
app.json_encoder = CustomJSONEncoder
app.errorhandler(Exception)(server_error_response)

## convince for dev and debug
# app.config["LOGIN_DISABLED"] = True
app.config["SESSION_PERMANENT"] = False
app.config["SESSION_TYPE"] = "filesystem"
app.config["MAX_CONTENT_LENGTH"] = int(
    os.environ.get("MAX_CONTENT_LENGTH", 128 * 1024 * 1024)
)

Session(app)
login_manager = LoginManager()
login_manager.init_app(app)

commands.register_commands(app)


def search_pages_path(pages_dir):
    app_path_list = [
        path for path in pages_dir.glob("*_app.py") if not path.name.startswith(".")
    ]
    api_path_list = [
        path for path in pages_dir.glob("*sdk/*.py") if not path.name.startswith(".")
    ]
    app_path_list.extend(api_path_list)
    return app_path_list


def register_page(page_path):
<<<<<<< HEAD
    """
    动态注册一个 Blueprint 到 Flask 应用中。

    :param page_path: 模块文件的路径
    :return: 注册的 URL 前缀
    """
    # 将路径转换为字符串形式
    path = f'{page_path}'

    # 提取模块文件名（去掉 _app 后缀）,也就是说，dialog_app.py这个模块，page_name就是dialog
    page_name = page_path.stem.rstrip('_app')
    
    # 构建模块名称(对于api/apps/conversation_app.py, module_name = api.apps.conversation)
    module_name = '.'.join(page_path.parts[page_path.parts.index('api'):-1] + (page_name,))
=======
    path = f"{page_path}"

    page_name = page_path.stem.rstrip("_app")
    module_name = ".".join(
        page_path.parts[page_path.parts.index("api"): -1] + (page_name,)
    )
>>>>>>> a0dc9e1b

    # 动态加载模块
    spec = spec_from_file_location(module_name, page_path)
    page = module_from_spec(spec)

    # 将 Flask 应用实例和 Blueprint 实例绑定到模块
    page.app = app
    page.manager = Blueprint(page_name, module_name)

    # 将模块注册到系统模块列表中
    sys.modules[module_name] = page

    # 执行模块中的代码
    spec.loader.exec_module(page)
<<<<<<< HEAD

    # 获取模块中定义的 page_name，如果没有定义则使用默认的 page_name
    page_name = getattr(page, 'page_name', page_name)

    # 根据路径决定 URL 前缀, 例如 /v1/conversation
    url_prefix = f'/api/{API_VERSION}' if "/sdk/" in path else f'/{API_VERSION}/{page_name}'
=======
    page_name = getattr(page, "page_name", page_name)
    url_prefix = (
        f"/api/{API_VERSION}" if "/sdk/" in path else f"/{API_VERSION}/{page_name}"
    )
>>>>>>> a0dc9e1b

    # 注册 Blueprint 到 Flask 应用中
    app.register_blueprint(page.manager, url_prefix=url_prefix)
    # 返回注册的 URL 前缀
    return url_prefix


# 定义需要搜索的目录路径
pages_dir = [
    # 当前文件所在目录
    Path(__file__).parent,
<<<<<<< HEAD
    # api/apps 目录
    Path(__file__).parent.parent / 'api' / 'apps',
    # api/apps/sdk 目录
    Path(__file__).parent.parent / 'api' / 'apps' / 'sdk',
=======
    Path(__file__).parent.parent / "api" / "apps",
    Path(__file__).parent.parent / "api" / "apps" / "sdk",
>>>>>>> a0dc9e1b
]

# 动态注册所有找到的模块文件，并收集返回的 URL 前缀
client_urls_prefix = [
    register_page(path) for dir in pages_dir for path in search_pages_path(dir)
]


@login_manager.request_loader
def load_user(web_request):
<<<<<<< HEAD
    """jwt令牌解码为用户access_token
    """
    jwt = Serializer(secret_key=SECRET_KEY)
=======
    jwt = Serializer(secret_key=settings.SECRET_KEY)
>>>>>>> a0dc9e1b
    authorization = web_request.headers.get("Authorization")
    if authorization:
        try:
            """
            # 如果绑定了过期时间,就要这样写
            payload = jwt.loads(authorization)
            if 'access_token' in payload and 'exp' in payload and payload['exp'] > int(time.time()):
                user = UserService.query(access_token=access_token, status=StatusEnum.VALID.value)
                if user:
                    return user[0]    
                else:
                    return None                            
            """
            access_token = str(jwt.loads(authorization))
            user = UserService.query(
                access_token=access_token, status=StatusEnum.VALID.value
            )
            if user:
                return user[0]
            else:
                return None
        except Exception:
            logging.exception("load_user got exception")
            return None
    else:
        return None


@app.teardown_request
def _db_close(exc):
    close_connection()<|MERGE_RESOLUTION|>--- conflicted
+++ resolved
@@ -105,29 +105,10 @@
 
 
 def register_page(page_path):
-<<<<<<< HEAD
-    """
-    动态注册一个 Blueprint 到 Flask 应用中。
-
-    :param page_path: 模块文件的路径
-    :return: 注册的 URL 前缀
-    """
-    # 将路径转换为字符串形式
     path = f'{page_path}'
 
-    # 提取模块文件名（去掉 _app 后缀）,也就是说，dialog_app.py这个模块，page_name就是dialog
     page_name = page_path.stem.rstrip('_app')
-    
-    # 构建模块名称(对于api/apps/conversation_app.py, module_name = api.apps.conversation)
     module_name = '.'.join(page_path.parts[page_path.parts.index('api'):-1] + (page_name,))
-=======
-    path = f"{page_path}"
-
-    page_name = page_path.stem.rstrip("_app")
-    module_name = ".".join(
-        page_path.parts[page_path.parts.index("api"): -1] + (page_name,)
-    )
->>>>>>> a0dc9e1b
 
     # 动态加载模块
     spec = spec_from_file_location(module_name, page_path)
@@ -142,19 +123,8 @@
 
     # 执行模块中的代码
     spec.loader.exec_module(page)
-<<<<<<< HEAD
-
-    # 获取模块中定义的 page_name，如果没有定义则使用默认的 page_name
     page_name = getattr(page, 'page_name', page_name)
-
-    # 根据路径决定 URL 前缀, 例如 /v1/conversation
     url_prefix = f'/api/{API_VERSION}' if "/sdk/" in path else f'/{API_VERSION}/{page_name}'
-=======
-    page_name = getattr(page, "page_name", page_name)
-    url_prefix = (
-        f"/api/{API_VERSION}" if "/sdk/" in path else f"/{API_VERSION}/{page_name}"
-    )
->>>>>>> a0dc9e1b
 
     # 注册 Blueprint 到 Flask 应用中
     app.register_blueprint(page.manager, url_prefix=url_prefix)
@@ -166,15 +136,8 @@
 pages_dir = [
     # 当前文件所在目录
     Path(__file__).parent,
-<<<<<<< HEAD
-    # api/apps 目录
     Path(__file__).parent.parent / 'api' / 'apps',
-    # api/apps/sdk 目录
     Path(__file__).parent.parent / 'api' / 'apps' / 'sdk',
-=======
-    Path(__file__).parent.parent / "api" / "apps",
-    Path(__file__).parent.parent / "api" / "apps" / "sdk",
->>>>>>> a0dc9e1b
 ]
 
 # 动态注册所有找到的模块文件，并收集返回的 URL 前缀
@@ -185,13 +148,9 @@
 
 @login_manager.request_loader
 def load_user(web_request):
-<<<<<<< HEAD
     """jwt令牌解码为用户access_token
     """
     jwt = Serializer(secret_key=SECRET_KEY)
-=======
-    jwt = Serializer(secret_key=settings.SECRET_KEY)
->>>>>>> a0dc9e1b
     authorization = web_request.headers.get("Authorization")
     if authorization:
         try:
