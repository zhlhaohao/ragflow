#
#  Copyright 2024 The InfiniFlow Authors. All Rights Reserved.
#
#  Licensed under the Apache License, Version 2.0 (the "License");
#  you may not use this file except in compliance with the License.
#  You may obtain a copy of the License at
#
#      http://www.apache.org/licenses/LICENSE-2.0
#
#  Unless required by applicable law or agreed to in writing, software
#  distributed under the License is distributed on an "AS IS" BASIS,
#  WITHOUT WARRANTIES OR CONDITIONS OF ANY KIND, either express or implied.
#  See the License for the specific language governing permissions and
#  limitations under the License.
#
import json
import re
import traceback
from copy import deepcopy
from api.db.db_models import APIToken

from api.db.services.conversation_service import ConversationService, structure_answer
from api.db.services.user_service import UserTenantService
from flask import request, Response
from flask_login import login_required, current_user

from api.db import LLMType
from api.db.services.dialog_service import DialogService, chat, ask, label_question
from api.db.services.knowledgebase_service import KnowledgebaseService
from api.db.services.llm_service import LLMBundle, TenantService
from api import settings
from api.utils.api_utils import get_json_result
from api.utils.api_utils import server_error_response, get_data_error_result, validate_request
from graphrag.mind_map_extractor import MindMapExtractor
from icecream import ic 

<<<<<<< HEAD
@manager.route('/set', methods=['POST'])
=======

@manager.route('/set', methods=['POST'])  # noqa: F821
>>>>>>> c0799c53
@login_required
def set_conversation():
    req = request.json
    conv_id = req.get("conversation_id")
    is_new = req.get("is_new")
    del req["is_new"]
    if not is_new:
        del req["conversation_id"]
        try:
            if not ConversationService.update_by_id(conv_id, req):
                return get_data_error_result(message="Conversation not found!")
            e, conv = ConversationService.get_by_id(conv_id)
            if not e:
                return get_data_error_result(
                    message="Fail to update a conversation!")
            conv = conv.to_dict()
            return get_json_result(data=conv)
        except Exception as e:
            return server_error_response(e)

    try:
        e, dia = DialogService.get_by_id(req["dialog_id"])
        if not e:
            return get_data_error_result(message="Dialog not found")
        conv = {
            "id": conv_id,
            "dialog_id": req["dialog_id"],
            "name": req.get("name", "New conversation"),
            "message": [{"role": "assistant", "content": dia.prompt_config["prologue"]}]
        }
        ConversationService.save(**conv)
        return get_json_result(data=conv)
    except Exception as e:
        return server_error_response(e)


@manager.route('/get', methods=['GET'])  # noqa: F821
@login_required
def get():
    conv_id = request.args["conversation_id"]
    try:
        
        e, conv = ConversationService.get_by_id(conv_id)
        if not e:
            return get_data_error_result(message="Conversation not found!")
        tenants = UserTenantService.query(user_id=current_user.id)
        avatar =None
        for tenant in tenants:
            dialog = DialogService.query(tenant_id=tenant.tenant_id, id=conv.dialog_id)
            if dialog and len(dialog)>0:
                avatar = dialog[0].icon
                break
        else:
            return get_json_result(
                data=False, message='Only owner of conversation authorized for this operation.',
                code=settings.RetCode.OPERATING_ERROR)

        def get_value(d, k1, k2):
            return d.get(k1, d.get(k2))

        for ref in conv.reference:
            if isinstance(ref, list):
                continue
            ref["chunks"] = [{
                "id": get_value(ck, "chunk_id", "id"),
                "content": get_value(ck, "content", "content_with_weight"),
                "document_id": get_value(ck, "doc_id", "document_id"),
                "document_name": get_value(ck, "docnm_kwd", "document_name"),
                "dataset_id": get_value(ck, "kb_id", "dataset_id"),
                "image_id": get_value(ck, "image_id", "img_id"),
                "positions": get_value(ck, "positions", "position_int"),
            } for ck in ref.get("chunks", [])]

        conv = conv.to_dict()
        conv["avatar"]=avatar
        return get_json_result(data=conv)
    except Exception as e:
        return server_error_response(e)

@manager.route('/getsse/<dialog_id>', methods=['GET'])  # type: ignore # noqa: F821
def getsse(dialog_id):
    
    token = request.headers.get('Authorization').split()
    if len(token) != 2:
        return get_data_error_result(message='Authorization is not valid!"')
    token = token[1]
    objs = APIToken.query(beta=token)
    if not objs:
        return get_data_error_result(message='Authentication error: API key is invalid!"')
    try:
        e, conv = DialogService.get_by_id(dialog_id)
        if not e:
            return get_data_error_result(message="Dialog not found!")
        conv = conv.to_dict()
        conv["avatar"]= conv["icon"]
        del conv["icon"]
        return get_json_result(data=conv)
    except Exception as e:
        return server_error_response(e)

@manager.route('/rm', methods=['POST'])  # noqa: F821
@login_required
def rm():
    conv_ids = request.json["conversation_ids"]
    try:
        for cid in conv_ids:
            exist, conv = ConversationService.get_by_id(cid)
            if not exist:
                return get_data_error_result(message="Conversation not found!")
            tenants = UserTenantService.query(user_id=current_user.id)
            for tenant in tenants:
                if DialogService.query(tenant_id=tenant.tenant_id, id=conv.dialog_id):
                    break
            else:
                return get_json_result(
                    data=False, message='Only owner of conversation authorized for this operation.',
                    code=settings.RetCode.OPERATING_ERROR)
            ConversationService.delete_by_id(cid)
        return get_json_result(data=True)
    except Exception as e:
        return server_error_response(e)


@manager.route('/list', methods=['GET'])  # noqa: F821
@login_required
def list_convsersation():
    dialog_id = request.args["dialog_id"]
    try:
        if not DialogService.query(tenant_id=current_user.id, id=dialog_id):
            return get_json_result(
                data=False, message='Only owner of dialog authorized for this operation.',
                code=settings.RetCode.OPERATING_ERROR)
        convs = ConversationService.query(
            dialog_id=dialog_id,
            order_by=ConversationService.model.create_time,
            reverse=True)

        convs = [d.to_dict() for d in convs]
        return get_json_result(data=convs)
    except Exception as e:
        return server_error_response(e)


@manager.route('/completion', methods=['POST'])  # noqa: F821
@login_required
@validate_request("conversation_id", "messages")
def completion():
    req = request.json
    msg = []
    for m in req["messages"]:
        if m["role"] == "system":
            continue
        if m["role"] == "assistant" and not msg:
            continue

        # 只取用户的消息
        msg.append(m)
    # 获取最后一条历史消息的id    
    message_id = msg[-1].get("id")
    try:
        # 获取聊天对象
        e, conv = ConversationService.get_by_id(req["conversation_id"])
        if not e:
            return get_data_error_result(message="Conversation not found!")
        
        # 深拷贝请求中的messages到会话对象中
        conv.message = deepcopy(req["messages"])
        # 获取助理对象
        e, dia = DialogService.get_by_id(conv.dialog_id)
        if not e:
            return get_data_error_result(message="Dialog not found!")
        del req["conversation_id"]
        del req["messages"]

        if not conv.reference:
            conv.reference = []
        else:
            def get_value(d, k1, k2):
                return d.get(k1, d.get(k2))

            for ref in conv.reference:
                if isinstance(ref, list):
                    continue
                ref["chunks"] = [{
                    "id": get_value(ck, "chunk_id", "id"),
                    "content": get_value(ck, "content", "content_with_weight"),
                    "document_id": get_value(ck, "doc_id", "document_id"),
                    "document_name": get_value(ck, "docnm_kwd", "document_name"),
                    "dataset_id": get_value(ck, "kb_id", "dataset_id"),
                    "image_id": get_value(ck, "image_id", "img_id"),
                    "positions": get_value(ck, "positions", "position_int"),
                } for ck in ref.get("chunks", [])]

        if not conv.reference:
            conv.reference = []
        conv.reference.append({"chunks": [], "doc_aggs": []})

        # 流式响应函数
        def stream():
            nonlocal dia, msg, req, conv

            # ic(msg)

            try:
                # 调用chat函数生成答案，stream模式为True
                for ans in chat(dia, msg, True, **req):
                    # 结构化答案，将答案组装到聊天对象中
                    ans = structure_answer(conv, ans, message_id, conv.id)
                    yield "data:" + json.dumps({"code": 0, "message": "", "data": ans}, ensure_ascii=False) + "\n\n"
                ConversationService.update_by_id(conv.id, conv.to_dict())
            except Exception as e:
                traceback.print_exc()
                yield "data:" + json.dumps({"code": 500, "message": str(e),
                                            "data": {"answer": "**ERROR**: " + str(e), "reference": []}},
                                           ensure_ascii=False) + "\n\n"
            yield "data:" + json.dumps({"code": 0, "message": "", "data": True}, ensure_ascii=False) + "\n\n"

        if req.get("stream", True):
            # 生成SSE响应
            resp = Response(stream(), mimetype="text/event-stream")
            resp.headers.add_header("Cache-control", "no-cache")
            resp.headers.add_header("Connection", "keep-alive")
            resp.headers.add_header("X-Accel-Buffering", "no")
            resp.headers.add_header("Content-Type", "text/event-stream; charset=utf-8")
            return resp

        else:
            answer = None
            # 调用chat函数生成答案，stream模式为False
            for ans in chat(dia, msg, **req):
                answer = structure_answer(conv, ans, message_id, req["conversation_id"])
                ConversationService.update_by_id(conv.id, conv.to_dict())
                break
            return get_json_result(data=answer)
    except Exception as e:
        return server_error_response(e)


@manager.route('/tts', methods=['POST'])  # noqa: F821
@login_required
def tts():
    req = request.json
    text = req["text"]

    tenants = TenantService.get_info_by(current_user.id)
    if not tenants:
        return get_data_error_result(message="Tenant not found!")

    tts_id = tenants[0]["tts_id"]
    if not tts_id:
        return get_data_error_result(message="No default TTS model is set")

    tts_mdl = LLMBundle(tenants[0]["tenant_id"], LLMType.TTS, tts_id)

    def stream_audio():
        try:
            for txt in re.split(r"[，。/《》？；：！\n\r:;]+", text):
                for chunk in tts_mdl.tts(txt):
                    yield chunk
        except Exception as e:
            yield ("data:" + json.dumps({"code": 500, "message": str(e),
                                         "data": {"answer": "**ERROR**: " + str(e)}},
                                        ensure_ascii=False)).encode('utf-8')

    resp = Response(stream_audio(), mimetype="audio/mpeg")
    resp.headers.add_header("Cache-Control", "no-cache")
    resp.headers.add_header("Connection", "keep-alive")
    resp.headers.add_header("X-Accel-Buffering", "no")

    return resp


@manager.route('/delete_msg', methods=['POST'])  # noqa: F821
@login_required
@validate_request("conversation_id", "message_id")
def delete_msg():
    req = request.json
    e, conv = ConversationService.get_by_id(req["conversation_id"])
    if not e:
        return get_data_error_result(message="Conversation not found!")

    conv = conv.to_dict()
    for i, msg in enumerate(conv["message"]):
        if req["message_id"] != msg.get("id", ""):
            continue
        assert conv["message"][i + 1]["id"] == req["message_id"]
        conv["message"].pop(i)
        conv["message"].pop(i)
        conv["reference"].pop(max(0, i // 2 - 1))
        break

    ConversationService.update_by_id(conv["id"], conv)
    return get_json_result(data=conv)


@manager.route('/thumbup', methods=['POST'])  # noqa: F821
@login_required
@validate_request("conversation_id", "message_id")
def thumbup():
    req = request.json
    e, conv = ConversationService.get_by_id(req["conversation_id"])
    if not e:
        return get_data_error_result(message="Conversation not found!")
    up_down = req.get("set")
    feedback = req.get("feedback", "")
    conv = conv.to_dict()
    for i, msg in enumerate(conv["message"]):
        if req["message_id"] == msg.get("id", "") and msg.get("role", "") == "assistant":
            if up_down:
                msg["thumbup"] = True
                if "feedback" in msg:
                    del msg["feedback"]
            else:
                msg["thumbup"] = False
                if feedback:
                    msg["feedback"] = feedback
            break

    ConversationService.update_by_id(conv["id"], conv)
    return get_json_result(data=conv)


@manager.route('/ask', methods=['POST'])  # noqa: F821
@login_required
@validate_request("question", "kb_ids")
def ask_about():
    req = request.json
    uid = current_user.id

    def stream():
        nonlocal req, uid
        try:
            for ans in ask(req["question"], req["kb_ids"], uid):
                yield "data:" + json.dumps({"code": 0, "message": "", "data": ans}, ensure_ascii=False) + "\n\n"
        except Exception as e:
            yield "data:" + json.dumps({"code": 500, "message": str(e),
                                        "data": {"answer": "**ERROR**: " + str(e), "reference": []}},
                                       ensure_ascii=False) + "\n\n"
        yield "data:" + json.dumps({"code": 0, "message": "", "data": True}, ensure_ascii=False) + "\n\n"

    resp = Response(stream(), mimetype="text/event-stream")
    resp.headers.add_header("Cache-control", "no-cache")
    resp.headers.add_header("Connection", "keep-alive")
    resp.headers.add_header("X-Accel-Buffering", "no")
    resp.headers.add_header("Content-Type", "text/event-stream; charset=utf-8")
    return resp


@manager.route('/mindmap', methods=['POST'])  # noqa: F821
@login_required
@validate_request("question", "kb_ids")
def mindmap():
    req = request.json
    kb_ids = req["kb_ids"]
    e, kb = KnowledgebaseService.get_by_id(kb_ids[0])
    if not e:
        return get_data_error_result(message="Knowledgebase not found!")

    embd_mdl = LLMBundle(kb.tenant_id, LLMType.EMBEDDING, llm_name=kb.embd_id)
    chat_mdl = LLMBundle(current_user.id, LLMType.CHAT)
    question = req["question"]
    ranks = settings.retrievaler.retrieval(question, embd_mdl, kb.tenant_id, kb_ids, 1, 12,
                                           0.3, 0.3, aggs=False,
                                           rank_feature=label_question(question, [kb])
                                           )
    mindmap = MindMapExtractor(chat_mdl)
    mind_map = mindmap([c["content_with_weight"] for c in ranks["chunks"]]).output
    if "error" in mind_map:
        return server_error_response(Exception(mind_map["error"]))
    return get_json_result(data=mind_map)


@manager.route('/related_questions', methods=['POST'])  # noqa: F821
@login_required
@validate_request("question")
def related_questions():
    req = request.json
    question = req["question"]
    chat_mdl = LLMBundle(current_user.id, LLMType.CHAT)
    prompt = """
Objective: To generate search terms related to the user's search keywords, helping users find more valuable information.
Instructions:
 - Based on the keywords provided by the user, generate 5-10 related search terms.
 - Each search term should be directly or indirectly related to the keyword, guiding the user to find more valuable information.
 - Use common, general terms as much as possible, avoiding obscure words or technical jargon.
 - Keep the term length between 2-4 words, concise and clear.
 - DO NOT translate, use the language of the original keywords.

### Example:
Keywords: Chinese football
Related search terms:
1. Current status of Chinese football
2. Reform of Chinese football
3. Youth training of Chinese football
4. Chinese football in the Asian Cup
5. Chinese football in the World Cup

Reason:
 - When searching, users often only use one or two keywords, making it difficult to fully express their information needs.
 - Generating related search terms can help users dig deeper into relevant information and improve search efficiency. 
 - At the same time, related terms can also help search engines better understand user needs and return more accurate search results.
 
"""
    ans = chat_mdl.chat(prompt, [{"role": "user", "content": f"""
Keywords: {question}
Related search terms:
    """}], {"temperature": 0.9})
    return get_json_result(data=[re.sub(r"^[0-9]\. ", "", a) for a in ans.split("\n") if re.match(r"^[0-9]\. ", a)])<|MERGE_RESOLUTION|>--- conflicted
+++ resolved
@@ -34,12 +34,7 @@
 from graphrag.mind_map_extractor import MindMapExtractor
 from icecream import ic 
 
-<<<<<<< HEAD
 @manager.route('/set', methods=['POST'])
-=======
-
-@manager.route('/set', methods=['POST'])  # noqa: F821
->>>>>>> c0799c53
 @login_required
 def set_conversation():
     req = request.json
