--- conflicted
+++ resolved
@@ -67,16 +67,12 @@
 # When updated, you must revise the `minio.password` entry in service_conf.yaml accordingly.
 MINIO_PASSWORD=infini_rag_flow
 
-<<<<<<< HEAD
-REDIS_PORT=6380
-=======
 # The hostname where the Redis service is exposed
 REDIS_HOST=redis
 # The port used to expose the Redis service to the host machine, 
 # allowing EXTERNAL access to the Redis service running inside the Docker container.
 REDIS_PORT=6379
 # The password for Redis.
->>>>>>> a0dc9e1b
 REDIS_PASSWORD=infini_rag_flow
 
 # The port used to expose RAGFlow's HTTP API service to the host machine, 
@@ -122,13 +118,8 @@
 # The local time zone.
 TIMEZONE='Asia/Shanghai'
 
-<<<<<<< HEAD
 # If you cannot download the RAGFlow Docker image, try uncommenting the following huggingface.co mirror:
 HF_ENDPOINT=https://hf-mirror.com
-=======
-# Uncomment the following line if you have limited access to huggingface.co:
-# HF_ENDPOINT=https://hf-mirror.com
->>>>>>> a0dc9e1b
 
 # Optimizations for MacOS
 # Uncomment the following line if your OS is MacOS:
