--- conflicted
+++ resolved
@@ -261,16 +261,10 @@
     # 如果文件类型是docx
     if re.search(r"\.docx$", filename, re.IGNORECASE):
         callback(0.1, "Start to parse.")
-<<<<<<< HEAD
-
         # 解析docx，返回解析后的段落（段落文本+段落内图片）列表和表格列表     
-        sections, tbls = Docx()(filename, binary)
+        sections, tables = Docx()(filename, binary)
         # 使用 tokenize_table 方法处理表格。
-        res = tokenize_table(tbls, doc, eng)  # just for table
-=======
-        sections, tables = Docx()(filename, binary)
         res = tokenize_table(tables, doc, is_english)  # just for table
->>>>>>> a0dc9e1b
 
         callback(0.8, "Finish parsing.")
         st = timer()
@@ -285,32 +279,18 @@
         if kwargs.get("section_only", False):
             return chunks
 
-<<<<<<< HEAD
         # 分词处理，然后将分词后的文档块与图像拼接在一起，更新到res
-        res.extend(tokenize_chunks_docx(chunks, doc, eng, images))
-        cron_logger.info("naive_merge({}): {}".format(filename, timer() - st))
-=======
         res.extend(tokenize_chunks_docx(chunks, doc, is_english, images))
         logging.info("naive_merge({}): {}".format(filename, timer() - st))
->>>>>>> a0dc9e1b
         return res
 
     # 如果是pdf文件
     elif re.search(r"\.pdf$", filename, re.IGNORECASE):
-<<<<<<< HEAD
-
         # 如果 layout_recognize=True，那么调用OCR，否则直接从pdf提取文本(PlainParser)
-        pdf_parser = Pdf(
-        ) if parser_config.get("layout_recognize", True) else PlainParser()
-        sections, tbls = pdf_parser(filename if not binary else binary,
-                                    from_page=from_page, to_page=to_page, callback=callback)
-        # 使用 tokenize_table 方法处理表格。
-        res = tokenize_table(tbls, doc, eng)
-=======
         pdf_parser = Pdf() if parser_config.get("layout_recognize", True) else PlainParser()
         sections, tables = pdf_parser(filename if not binary else binary, from_page=from_page, to_page=to_page, callback=callback)
+        # 使用 tokenize_table 方法处理表格。
         res = tokenize_table(tables, doc, is_english)
->>>>>>> a0dc9e1b
 
     elif re.search(r"\.xlsx?$", filename, re.IGNORECASE):
         callback(0.1, "Start to parse.")
