--- conflicted
+++ resolved
@@ -343,9 +343,6 @@
             d["question_tks"] = rag_tokenizer.tokenize("\n".join(d["question_kwd"]))
         progress_callback(msg="Question generation completed in {:.2f}s".format(timer() - st))
 
-<<<<<<< HEAD
-    # 返回最终处理后的文档列表
-=======
     if task["kb_parser_config"].get("tag_kb_ids", []):
         progress_callback(msg="Start to tag for every chunk ...")
         kb_ids = task["kb_parser_config"]["tag_kb_ids"]
@@ -377,7 +374,6 @@
 
         progress_callback(msg="Tagging completed in {:.2f}s".format(timer() - st))
 
->>>>>>> c0799c53
     return docs
 
 
@@ -427,27 +423,16 @@
     tk_count = 0
     # 初始化一个空的 NumPy 数组 tts_，用于存放处理后的标题嵌入向量。
     if len(tts) == len(cnts):
-<<<<<<< HEAD
-        tts_ = np.array([])
         # 使用列表推导式遍历 tts，以 batch_size 为步长进行批量处理。
         # 对于每个批次的数据 tts[i : i + batch_size]，调用 mdl.encode() 方法进行嵌入处理，返回嵌入向量 vts 和词汇数量 c。
         # 如果 tts_ 数组是空的，则直接赋值为 vts；否则，将 vts 与现有的 tts_ 数组沿轴 0 方向进行拼接。
         # 累加处理得到的词汇数量 c 到 tk_count。
         # 调用 callback 函数更新进度条，进度条的值从 0.6 开始，逐渐增加到 0.7，这表示标题嵌入处理阶段的完成情况。
-        for i in range(0, len(tts), batch_size):
-            vts, c = mdl.encode(tts[i: i + batch_size])
-            if len(tts_) == 0:
-                tts_ = vts
-            else:
-                tts_ = np.concatenate((tts_, vts), axis=0)
-            tk_count += c
-            callback(prog=0.6 + 0.1 * (i + 1) / len(tts), msg="")
-        tts = tts_
-=======
+
+
         vts, c = mdl.encode(tts[0: 1])
         tts = np.concatenate([vts for _ in range(len(tts))], axis=0)
         tk_count += c
->>>>>>> c0799c53
 
     # 处理内容嵌入,解释同上
     cnts_ = np.array([])
