--- conflicted
+++ resolved
@@ -52,13 +52,8 @@
 from api import settings
 from api.versions import get_ragflow_version
 from api.db.db_models import close_connection
-<<<<<<< HEAD
 from rag.app import laws, paper, presentation, manual, qa, table, book, resume, picture, naive, one, audio, email
 # from rag.app import knowledge_graph
-=======
-from rag.app import laws, paper, presentation, manual, qa, table, book, resume, picture, naive, one, audio, \
-    knowledge_graph, email
->>>>>>> a0dc9e1b
 from rag.nlp import search, rag_tokenizer
 from rag.raptor import RecursiveAbstractiveProcessing4TreeOrganizedRetrieval as Raptor
 from rag.settings import DOC_MAXIMUM_SIZE, SVR_QUEUE_NAME, print_rag_settings
@@ -86,14 +81,8 @@
     ParserType.EMAIL.value: email,
     # ParserType.KG.value: knowledge_graph
 }
-
-<<<<<<< HEAD
-
 # redis消费者名称，用于区分不同的消费者,在这里用进程编号(参数1)作为消费者名称
-CONSUMER_NAME = "task_consumer_" + ("0" if len(sys.argv) < 2 else sys.argv[1])
-=======
 CONSUMER_NAME = "task_consumer_" + CONSUMER_NO
->>>>>>> a0dc9e1b
 PAYLOAD: Payload | None = None
 BOOT_AT = datetime.now().isoformat()
 PENDING_TASKS = 0
@@ -150,13 +139,7 @@
 
 
 def collect():
-<<<<<<< HEAD
-    # 声明全局变量，以便可以在函数内部修改它们
-    global CONSUMER_NAME, PAYLOAD
-
-=======
     global CONSUMER_NAME, PAYLOAD, DONE_TASKS, FAILED_TASKS
->>>>>>> a0dc9e1b
     try:
         # 尝试从Redis队列中获取未确认的消息（就是尚未完成的任务）,在消息队列系统中，消息通常经过以下几个阶段：发布\获取\处理\确认\重试
         PAYLOAD = REDIS_CONN.get_unacked_for(CONSUMER_NAME, SVR_QUEUE_NAME, "rag_flow_svr_task_broker")
@@ -168,57 +151,22 @@
         # 如果还是没有消息，则等待一秒后返回空DataFrame
         if not PAYLOAD:
             time.sleep(1)
-<<<<<<< HEAD
-            return pd.DataFrame()
-
-    except Exception as e:
-        # 记录获取队列事件时发生的异常,返回空的DataFrame
-        cron_logger.error("Get task event from queue exception:" + str(e))
-        return pd.DataFrame()
-=======
             return None
     except Exception:
         logging.exception("Get task event from queue exception")
         return None
->>>>>>> a0dc9e1b
 
     # 提取消息内容
     msg = PAYLOAD.get_message()
 
     # 如果消息为空，则返回空DataFrame
     if not msg:
-<<<<<<< HEAD
-        return pd.DataFrame()
-
-    # 检查任务是否已被取消,返回空的DataFrame
-    if TaskService.do_cancel(msg["id"]):
-        # 记录任务已取消的日志
-        cron_logger.info("Task {} has been canceled.".format(msg["id"]))
-        return pd.DataFrame()
-
-    # 获取与消息ID相关联的任务列表，任务列表的任务包括：文档切割、文档嵌入等
-    tasks = TaskService.get_tasks(msg["id"])
-
-    # 如果任务列表为空，则记录警告日志并返回空列表
-    if not tasks:
-        cron_logger.warn("{} empty task!".format(msg["id"]))
-        return []
-
-    # 将任务列表转换为pandas DataFrame
-    tasks = pd.DataFrame(tasks)
-
-    # 如果消息类型为 "raptor"，则添加一个新的列 "task_type" 并设置其值为 "raptor"
-    if msg.get("type", "") == "raptor":
-        tasks["task_type"] = "raptor"
-
-    # 返回包含任务数据的DataFrame
-    return tasks
-=======
         return None
 
     task = None
     canceled = False
     try:
+        # 获取与消息ID相关联的任务列表，任务列表的任务包括：文档切割、文档嵌入等
         task = TaskService.get_task(msg["id"])
         if task:
             _, doc = DocumentService.get_by_id(task["doc_id"])
@@ -237,55 +185,29 @@
     if msg.get("type", "") == "raptor":
         task["task_type"] = "raptor"
     return task
->>>>>>> a0dc9e1b
 
 
 def get_storage_binary(bucket, name):
     return STORAGE_IMPL.get(bucket, name)
 
 
-<<<<<<< HEAD
 def build(row):
     """
     对文件切块，自动生成关键词，自动生成QA，然后把这些信息放到到docs，并返回
     row: 任务配置- doc_id \ location\ name \ size \ parser_id切块器id \ parser_config
     返回 docs: doc_id \ kb_id \
-    """
-
-    # 检查文件大小是否超过限制
+    """ 
+    # 检查文件大小是否超过限制       
     if row["size"] > DOC_MAXIMUM_SIZE:
         set_progress(row["id"], prog=-1, msg="File size exceeds( <= %dMb )" %
                                              (int(DOC_MAXIMUM_SIZE / 1024 / 1024)))
         return []
 
-    # 创建一个回调函数，用于更新任务进度
-    callback = partial(
-        set_progress,
-        row["id"],
-        row["from_page"],
-        row["to_page"])
-
-    # 获取对应的切块器
-    chunker = FACTORY[row["parser_id"].lower()]
-
-=======
-def build_chunks(task, progress_callback):
-    if task["size"] > DOC_MAXIMUM_SIZE:
-        set_progress(task["id"], prog=-1, msg="File size exceeds( <= %dMb )" %
-                                              (int(DOC_MAXIMUM_SIZE / 1024 / 1024)))
-        return []
-
     chunker = FACTORY[task["parser_id"].lower()]
->>>>>>> a0dc9e1b
     try:
         # 获取文件的存储地址
         st = timer()
-<<<<<<< HEAD
-        bucket, name = File2DocumentService.get_storage_address(doc_id=row["doc_id"])
-        # 从minio存储中获取文件二进制内容
-=======
         bucket, name = File2DocumentService.get_storage_address(doc_id=task["doc_id"])
->>>>>>> a0dc9e1b
         binary = get_storage_binary(bucket, name)
         logging.info("From minio({}) {}/{}".format(timer() - st, task["location"], task["name"]))
     except TimeoutError:
@@ -296,24 +218,6 @@
         if re.search("(No such file|not found)", str(e)):
             progress_callback(-1, "Can not find file <%s> from minio. Could you try it again?" % task["name"])
         else:
-<<<<<<< HEAD
-            callback(-1, "Get file from minio: %s" % str(e).replace("'", ""))
-        traceback.print_exc()
-        return
-    
-    try:
-        # 使用切块器对文件进行解析、切块、合并较小的块、tokenize
-        # naive.chunk(row["name"], binary=binary, from_page=row["from_page"],
-        #                     to_page=row["to_page"], lang=row["language"], callback=callback,
-        #                     kb_id=row["kb_id"], parser_config=row["parser_config"], tenant_id=row["tenant_id"])
-        
-        cks = chunker.chunk(row["name"], binary=binary, from_page=row["from_page"],
-                            to_page=row["to_page"], lang=row["language"], callback=callback,
-                            kb_id=row["kb_id"], parser_config=row["parser_config"], tenant_id=row["tenant_id"])
-        
-        cron_logger.info(
-            "Chunking({}) {}/{}".format(timer() - st, row["location"], row["name"]))
-=======
             progress_callback(-1, "Get file from minio: %s" % str(e).replace("'", ""))
         logging.exception("Chunking {}/{} got exception".format(task["location"], task["name"]))
         raise
@@ -325,26 +229,21 @@
         logging.info("Chunking({}) {}/{} done".format(timer() - st, task["location"], task["name"]))
     except TaskCanceledException:
         raise
->>>>>>> a0dc9e1b
     except Exception as e:
-        progress_callback(-1, "Internal server error while chunking: %s" % str(e).replace("'", ""))
-        logging.exception("Chunking {}/{} got exception".format(task["location"], task["name"]))
-        raise
-
-
-    # 初始化文档列表(在这里文件的一个切块被视为一个doc)
+        callback(-1, "Internal server error while chunking: %s" %
+                     str(e).replace("'", ""))
+        cron_logger.error(
+            "Chunking {}/{}: {}".format(row["location"], row["name"], str(e)))
+        traceback.print_exc()
+        return
+
     docs = []
     doc = {
         "doc_id": task["doc_id"],
         "kb_id": str(task["kb_id"])
     }
-<<<<<<< HEAD
-
-    # 计时变量
-=======
     if task["pagerank"]:
         doc["pagerank_fea"] = int(task["pagerank"])
->>>>>>> a0dc9e1b
     el = 0
 
     # 遍历切块结果
@@ -354,24 +253,9 @@
 
         # 字典 ck 中的所有键值对合并到字典 d 中。如果 ck 中的键已经在 d 中存在，那么 d 中对应的键的值将被 ck 中的值覆盖。
         d.update(ck)
-<<<<<<< HEAD
-
-        # 为切块信息生成唯一标识符
-        md5 = hashlib.md5()
-        md5.update((ck["content_with_weight"] +
-                    str(d["doc_id"])).encode("utf-8"))
-        d["_id"] = md5.hexdigest()
-
-        # 为切块信息生成时间信息
-        d["create_time"] = str(datetime.datetime.now()).replace("T", " ")[:19]
-        d["create_timestamp_flt"] = datetime.datetime.now().timestamp()
-
-        # 如果切块没有图像数据,则跳过下面的处理
-=======
         d["id"] = xxhash.xxh64((ck["content_with_weight"] + str(d["doc_id"])).encode("utf-8")).hexdigest()
         d["create_time"] = str(datetime.now()).replace("T", " ")[:19]
         d["create_timestamp_flt"] = datetime.now().timestamp()
->>>>>>> a0dc9e1b
         if not d.get("image"):
             _ = d.pop("image", None)
             d["img_id"] = ""
@@ -392,17 +276,7 @@
                 d["image"].save(output_buffer, format='JPEG')
 
             st = timer()
-<<<<<<< HEAD
-
-            # 从 output_buffer 中获取图像数据的字节串表示。
-            # 调用 STORAGE_IMPL.put 方法，将图像数据存储到指定的存储实现中（在这里是MinIO）。
-            # row["kb_id"] 是知识库的 ID。
-            # d["_id"] 是文档切块的唯一标识符。
-            # output_buffer.getvalue() 是图像数据的字节串表示。
-            STORAGE_IMPL.put(row["kb_id"], d["_id"], output_buffer.getvalue())
-=======
             STORAGE_IMPL.put(task["kb_id"], d["id"], output_buffer.getvalue())
->>>>>>> a0dc9e1b
             el += timer() - st
         except Exception:
             logging.exception("Saving image of chunk {}/{}/{} got exception".format(task["location"], task["name"], d["_id"]))
@@ -413,17 +287,10 @@
         docs.append(d)
     logging.info("MINIO PUT({}):{}".format(task["name"], el))
 
-<<<<<<< HEAD
-    # 如果配置中有自动关键词生成，则生成关键词
-    if row["parser_config"].get("auto_keywords", 0):
-        callback(msg="Start to generate keywords for every chunk ...")
-        chat_mdl = LLMBundle(row["tenant_id"], LLMType.CHAT, llm_name=row["llm_id"], lang=row["language"])
-=======
     if task["parser_config"].get("auto_keywords", 0):
         st = timer()
         progress_callback(msg="Start to generate keywords for every chunk ...")
         chat_mdl = LLMBundle(task["tenant_id"], LLMType.CHAT, llm_name=task["llm_id"], lang=task["language"])
->>>>>>> a0dc9e1b
         for d in docs:
             cached = get_llm_cache(chat_mdl.llm_name, d["content_with_weight"], "keywords",
                                    {"topn": task["parser_config"]["auto_keywords"]})
@@ -438,43 +305,23 @@
             d["important_tks"] = rag_tokenizer.tokenize(" ".join(d["important_kwd"]))
         progress_callback(msg="Keywords generation completed in {:.2f}s".format(timer() - st))
 
-<<<<<<< HEAD
-
-    # 如果配置中有自动问题生成，则生成问题
-    if row["parser_config"].get("auto_questions", 0):
-        callback(msg="Start to generate questions for every chunk ...")
-        chat_mdl = LLMBundle(row["tenant_id"], LLMType.CHAT, llm_name=row["llm_id"], lang=row["language"])
-=======
     if task["parser_config"].get("auto_questions", 0):
         st = timer()
         progress_callback(msg="Start to generate questions for every chunk ...")
         chat_mdl = LLMBundle(task["tenant_id"], LLMType.CHAT, llm_name=task["llm_id"], lang=task["language"])
->>>>>>> a0dc9e1b
         for d in docs:
-            cached = get_llm_cache(chat_mdl.llm_name, d["content_with_weight"], "question",
-                                   {"topn": task["parser_config"]["auto_questions"]})
-            if not cached:
-                cached = question_proposal(chat_mdl, d["content_with_weight"], task["parser_config"]["auto_questions"])
-                if cached:
-                    set_llm_cache(chat_mdl.llm_name, d["content_with_weight"], cached, "question",
-                                  {"topn": task["parser_config"]["auto_questions"]})
-
-            d["question_kwd"] = cached.split("\n")
-            d["question_tks"] = rag_tokenizer.tokenize("\n".join(d["question_kwd"]))
-        progress_callback(msg="Question generation completed in {:.2f}s".format(timer() - st))
-
-    # 返回最终处理后的文档列表
+            qst = question_proposal(chat_mdl, d["content_with_weight"], row["parser_config"]["auto_questions"])
+            d["content_with_weight"] = f"Question: \n{qst}\n\nAnswer:\n" + d["content_with_weight"]
+            qst = rag_tokenizer.tokenize(qst)
+            if "content_ltks" in d:
+                d["content_ltks"] += " " + qst
+            if "content_sm_ltks" in d:
+                d["content_sm_ltks"] += " " + rag_tokenizer.fine_grained_tokenize(qst)
+
     return docs
 
 
-<<<<<<< HEAD
-def init_kb(row):
-    """
-    Elasticsearch 中为特定租户初始化一个知识库索引，如果索引已经存在则不做任何操作，否则创建索引并应用指定的映射配置。这
-    """
-=======
 def init_kb(row, vector_size: int):
->>>>>>> a0dc9e1b
     idxnm = search.index_name(row["tenant_id"])
     return settings.docStoreConn.createIdx(idxnm, row.get("kb_id",""), vector_size)
 
@@ -490,27 +337,6 @@
 
     if parser_config is None:
         parser_config = {}
-<<<<<<< HEAD
-
-    batch_size = 32
-
-    # 准备标题和内容，tts是标题 cnts是内容
-    # tts：这是一个列表推导式，遍历 docs 列表中的每一个文档 d。
-    # 使用 d.get("title_tks") 检查文档是否有标题词元。
-    # 如果文档有标题词元，则调用 rmSpace 函数来移除词元中的空白字符。
-    # 将处理后的标题词元加入到 tts 列表中。
-
-    # cnts：这也是一个列表推导式，同样遍历 docs 列表中的每一个文档 d。
-    # 使用正则表达式 re.sub 来替换文档中的 HTML 表格标签。
-    # 正则表达式 r"</?(table|td|caption|tr|th)( [^<>]{0,12})?>" 匹配所有的表格相关标签，包括 <table>, <td>, <caption>, <tr>, <th> 及其关闭标签，并且允许标签内有最多 12 个非尖括号字符的属性。
-    # 替换匹配到的标签为单个空格 " "。
-    # 将清理后的文档内容文本加入到 cnts 列表中    
-    tts, cnts = [rmSpace(d["title_tks"]) for d in docs if d.get("title_tks")], [
-        re.sub(r"</?(table|td|caption|tr|th)( [^<>]{0,12})?>", " ", d["content_with_weight"]) for d in docs]
-
-
-    # 处理标题嵌入
-=======
     batch_size = 16
     tts, cnts = [], []
     for d in docs:
@@ -521,7 +347,6 @@
         c = re.sub(r"</?(table|td|caption|tr|th)( [^<>]{0,12})?>", " ", c)
         cnts.append(c)
 
->>>>>>> a0dc9e1b
     tk_count = 0
     # 初始化一个空的 NumPy 数组 tts_，用于存放处理后的标题嵌入向量。
     if len(tts) == len(cnts):
@@ -564,25 +389,13 @@
 
     # 检查向量数量是否与文档数量一致
     assert len(vects) == len(docs)
-<<<<<<< HEAD
-
-    # 将文档嵌入向量存储到文档docs中
-=======
     vector_size = 0
->>>>>>> a0dc9e1b
     for i, d in enumerate(docs):
         # 从嵌入向量数组 vects 中获取第 i 个文档的嵌入向量。使用 .tolist() 方法将 NumPy 数组转换为 Python 列表。
         v = vects[i].tolist()
-<<<<<<< HEAD
-        # 键名格式为 "q_<嵌入向量长度>_vec"，例如，如果嵌入向量的长度为 768，则键名为 "q_768_vec"。
-        d["q_%d_vec" % len(v)] = v
-
-    return tk_count
-=======
         vector_size = len(v)
         d["q_%d_vec" % len(v)] = v
     return tk_count, vector_size
->>>>>>> a0dc9e1b
 
 
 # 对文档进行聚类,对每个类生成摘要，对摘要进行嵌入，将摘要内容和嵌入向量添加到chunks中
@@ -591,14 +404,8 @@
     vector_size = len(vts[0])
     vctr_nm = "q_%d_vec" % vector_size
     chunks = []
-<<<<<<< HEAD
-
-    # 从es中获取文档的内容和嵌入向量，并将它们添加到 chunks 列表中。
-    for d in retrievaler.chunk_list(row["doc_id"], row["tenant_id"], fields=["content_with_weight", vctr_nm]):
-=======
     for d in settings.retrievaler.chunk_list(row["doc_id"], row["tenant_id"], [str(row["kb_id"])],
                                              fields=["content_with_weight", vctr_nm]):
->>>>>>> a0dc9e1b
         chunks.append((d["content_with_weight"], np.array(d[vctr_nm])))
 
     # 它使用高斯混合模型 (Gaussian Mixture Model, GMM) 对文档嵌入进行聚类(簇)，并对每个簇生成摘要。
@@ -611,14 +418,7 @@
         row["parser_config"]["raptor"]["threshold"]
     )
     original_length = len(chunks)
-<<<<<<< HEAD
-    # 进行聚类、摘要生成和摘要嵌入生成，并附加到chunks中
-    raptor(chunks, row["parser_config"]["raptor"]["random_seed"], callback)
-
-    # 深拷贝chunks,然后更新chunks项目中的关键字段，结果存放到res
-=======
     chunks = raptor(chunks, row["parser_config"]["raptor"]["random_seed"], callback)
->>>>>>> a0dc9e1b
     doc = {
         "doc_id": row["doc_id"],
         "kb_id": [str(row["kb_id"])],
@@ -643,28 +443,6 @@
     return res, tk_count, vector_size
 
 
-<<<<<<< HEAD
-def main():
-    # 从Redis收集最新的任务列表
-    rows = collect()
-    # 如果没有任务，则直接返回
-    if len(rows) == 0:
-        return
-
-    # 循环取出一个任务
-    for _, r in rows.iterrows():
-        # 创建一个回调函数，用于更新任务进度
-        callback = partial(set_progress, r["id"], r["from_page"], r["to_page"])
-
-        try:
-            # 创建一个嵌入模型实例
-            embd_mdl = LLMBundle(r["tenant_id"], LLMType.EMBEDDING, llm_name=r["embd_id"], lang=r["language"])
-        except Exception as e:
-            # 如果创建嵌入模型失败，则记录错误并继续下一个任务
-            callback(-1, msg=str(e))
-            cron_logger.error(str(e))
-            continue
-=======
 
 
 def do_handle_task(task):
@@ -765,7 +543,6 @@
             doc_store_result = settings.docStoreConn.delete({"id": chunk_ids}, search.index_name(task_tenant_id), task_dataset_id)
             return
     logging.info("Indexing doc({}), page({}-{}), chunks({}), elapsed: {:.2f}".format(task_document_name, task_from_page, task_to_page, len(chunks), timer() - start_ts))
->>>>>>> a0dc9e1b
 
     DocumentService.increment_chunk_num(task_doc_id, task_dataset_id, token_count, chunk_count, 0)
 
@@ -792,93 +569,6 @@
                 DONE_TASKS += 1
                 CURRENT_TASK = None
             try:
-<<<<<<< HEAD
-                # 如果任务类型是 "raptor"，则创建一个聊天模型实例，用于生成文件的摘要
-                chat_mdl = LLMBundle(r["tenant_id"], LLMType.CHAT, llm_name=r["llm_id"], lang=r["language"])
-                # 执行文档聚簇和摘要生成任务,cks是文档原来的chunks(从ES搜索得来)添加了摘要和摘要嵌入以后，生成的新的chunks
-                cks, tk_count = run_raptor(r, chat_mdl, embd_mdl, callback)
-            except Exception as e:
-                # 如果 Raptor 任务执行失败，则记录错误并继续下一个任务
-                callback(-1, msg=str(e))
-                cron_logger.error(str(e))
-                continue
-        else:
-            # 对文件切块，自动生成关键词，自动生成QA，然后把这些信息放到到cks数组中（一个切块一条记录）
-            st = timer()
-
-            cks = build(r)
-            # 记录构建耗时
-            cron_logger.info("Build chunks({}): {}".format(r["name"], timer() - st))
-
-            # 如果chunks为 None，则跳过后续处理
-            if cks is None:
-                continue
-
-            if not cks:
-                # 如果没有构建任何 chunk，则记录信息并继续下一个任务
-                callback(1., "No chunk! Done!")
-                continue
-
-            # 提示文件切块完成
-            callback(
-                msg="Finished slicing files(%d). Start to embedding the content." %
-                    len(cks))
-            # 开始计时
-            st = timer()
-            try:
-                # 进行文本嵌入,返回后cks增加了新的键值对（例如q_768_vec），包含了文档嵌入向量
-                tk_count = embedding(cks, embd_mdl, r["parser_config"], callback)
-            except Exception as e:
-                # 如果嵌入过程出错，则记录错误并继续下一个任务
-                callback(-1, "Embedding error:{}".format(str(e)))
-                cron_logger.error(str(e))
-                tk_count = 0
-            # 记录嵌入耗时
-            cron_logger.info("Embedding elapsed({}): {:.2f}".format(r["name"], timer() - st))
-            # 设置进度
-            callback(msg="Finished embedding({:.2f})! Start to build index!".format(timer() - st))
-
-        # 上面已经得到了cks(chunks),下面是保存到es中
-        # 在ES中为该知识库新生成索引，如果索引已经存在则退出,知识库的所有文件的所有文档切块的嵌入向量都由这个索引进行索引
-        init_kb(r)
-
-        # 计算 chunk 数量
-        chunk_count = len(set([c["_id"] for c in cks]))
-        # 开始计时
-        st = timer()
-        es_r = ""
-        es_bulk_size = 4
-        # cks分批插入 Elasticsearch,每次插入4条记录
-        for b in range(0, len(cks), es_bulk_size):
-            es_r = ELASTICSEARCH.bulk(cks[b:b + es_bulk_size], search.index_name(r["tenant_id"]))
-            if b % 128 == 0:
-                # 更新进度
-                callback(prog=0.8 + 0.1 * (b + 1) / len(cks), msg="")
-
-        # 记录索引耗时
-        cron_logger.info("Indexing elapsed({}): {:.2f}".format(r["name"], timer() - st))
-        if es_r:
-            # 如果 Elasticsearch 插入失败，则记录错误并删除相关数据
-            callback(-1, "Insert chunk error, detail info please check ragflow-logs/api/cron_logger.log. Please also check ES status!")
-            ELASTICSEARCH.deleteByQuery(
-                Q("match", doc_id=r["doc_id"]), idxnm=search.index_name(r["tenant_id"]))
-            cron_logger.error(str(es_r))
-        else:
-            if TaskService.do_cancel(r["id"]):
-                # 如果任务被取消，则删除相关数据
-                ELASTICSEARCH.deleteByQuery(
-                    Q("match", doc_id=r["doc_id"]), idxnm=search.index_name(r["tenant_id"]))
-                continue
-            # 任务完成，更新进度
-            callback(1., "Done!")
-            # 更新文档的 chunk 数量
-            DocumentService.increment_chunk_num(
-                r["doc_id"], r["kb_id"], tk_count, chunk_count, 0)
-            # 记录任务完成信息
-            cron_logger.info(
-                "Chunk doc({}), token({}), chunks({}), elapsed:{:.2f}".format(
-                    r["id"], tk_count, len(cks), timer() - st))
-=======
                 set_progress(task["id"], prog=-1, msg="handle_task got TaskCanceledException")
             except Exception:
                 pass
@@ -895,7 +585,6 @@
     if PAYLOAD:
         PAYLOAD.ack()
         PAYLOAD = None
->>>>>>> a0dc9e1b
 
 
 def report_status():
@@ -931,14 +620,6 @@
         time.sleep(30)
 
 
-<<<<<<< HEAD
-if __name__ == "__main__":
-    peewee_logger = logging.getLogger('peewee')
-    peewee_logger.propagate = False
-    peewee_logger.addHandler(database_logger.handlers[0])
-    peewee_logger.setLevel(database_logger.level)
-    print("开始执行任务")
-=======
 def analyze_heap(snapshot1: tracemalloc.Snapshot, snapshot2: tracemalloc.Snapshot, snapshot_id: int, dump_full: bool):
     msg = ""
     if dump_full:
@@ -954,12 +635,8 @@
     for stat in stats1_vs_2[:3]:
         msg += '\n'.join(stat.traceback.format())
     logging.info(msg)
->>>>>>> a0dc9e1b
-
-
-<<<<<<< HEAD
-    # 无限循环执行main--不停地取出任务
-=======
+
+
 def main():
     logging.info(r"""
   ______           __      ______                     __            
@@ -982,7 +659,6 @@
             TRACE_MALLOC_FULL = TRACE_MALLOC_DELTA
         tracemalloc.start()
         snapshot1 = tracemalloc.take_snapshot()
->>>>>>> a0dc9e1b
     while True:
         handle_task()
         num_tasks = DONE_TASKS + FAILED_TASKS
