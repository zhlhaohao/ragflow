#
#  Copyright 2024 The InfiniFlow Authors. All Rights Reserved.
#
#  Licensed under the Apache License, Version 2.0 (the "License");
#  you may not use this file except in compliance with the License.
#  You may obtain a copy of the License at
#
#      http://www.apache.org/licenses/LICENSE-2.0
#
#  Unless required by applicable law or agreed to in writing, software
#  distributed under the License is distributed on an "AS IS" BASIS,
#  WITHOUT WARRANTIES OR CONDITIONS OF ANY KIND, either express or implied.
#  See the License for the specific language governing permissions and
#  limitations under the License.
#

import logging
import copy
import datrie
import math
import os
import re
import string
import sys
from hanziconv import HanziConv
from nltk import word_tokenize
from nltk.stem import PorterStemmer, WordNetLemmatizer
from api.utils.file_utils import get_project_base_directory


class RagTokenizer:
    def key_(self, line):
        return str(line.lower().encode("utf-8"))[2:-1]

    def rkey_(self, line):
        return str(("DD" + (line[::-1].lower())).encode("utf-8"))[2:-1]

    def loadDict_(self, fnm):
        logging.info(f"[HUQIE]:Build trie from {fnm}")
        try:
            of = open(fnm, "r", encoding='utf-8')
            while True:
                line = of.readline()
                if not line:
                    break
                line = re.sub(r"[\r\n]+", "", line)
                line = re.split(r"[ \t]", line)
                k = self.key_(line[0])
                F = int(math.log(float(line[1]) / self.DENOMINATOR) + .5)
                if k not in self.trie_ or self.trie_[k][0] < F:
                    self.trie_[self.key_(line[0])] = (F, line[2])
                self.trie_[self.rkey_(line[0])] = 1

            dict_file_cache = fnm + ".trie"
            logging.info(f"[HUQIE]:Build trie cache to {dict_file_cache}")
            self.trie_.save(dict_file_cache)
            of.close()
        except Exception:
            logging.exception(f"[HUQIE]:Build trie {fnm} failed")

    def __init__(self, debug=False):
        self.DEBUG = debug
        self.DENOMINATOR = 1000000
        self.DIR_ = os.path.join(get_project_base_directory(), "rag/res", "huqie")

        self.stemmer = PorterStemmer()
        self.lemmatizer = WordNetLemmatizer()

        self.SPLIT_CHAR = r"([ ,\.<>/?;:'\[\]\\`!@#$%^&*\(\)\{\}\|_+=《》，。？、；‘’：“”【】~！￥%……（）——-]+|[a-z\.-]+|[0-9,\.-]+)"

        trie_file_name = self.DIR_ + ".txt.trie"
        # check if trie file existence
        if os.path.exists(trie_file_name):
            try:
                # load trie from file
                self.trie_ = datrie.Trie.load(trie_file_name)
                return
            except Exception:
                # fail to load trie from file, build default trie
                logging.exception(f"[HUQIE]:Fail to load trie file {trie_file_name}, build the default trie file")
                self.trie_ = datrie.Trie(string.printable)
        else:
            # file not exist, build default trie
            logging.info(f"[HUQIE]:Trie file {trie_file_name} not found, build the default trie file")
            self.trie_ = datrie.Trie(string.printable)

        # load data from dict file and save to trie file
        self.loadDict_(self.DIR_ + ".txt")

    def loadUserDict(self, fnm):
        try:
            self.trie_ = datrie.Trie.load(fnm + ".trie")
            return
        except Exception:
            self.trie_ = datrie.Trie(string.printable)
        self.loadDict_(fnm)

    def addUserDict(self, fnm):
        self.loadDict_(fnm)

    def _strQ2B(self, ustring):
        """Convert full-width characters to half-width characters"""
        rstring = ""
        for uchar in ustring:
            inside_code = ord(uchar)
            if inside_code == 0x3000:
                inside_code = 0x0020
            else:
                inside_code -= 0xfee0
            if inside_code < 0x0020 or inside_code > 0x7e:  # After the conversion, if it's not a half-width character, return the original character.
                rstring += uchar
            else:
                rstring += chr(inside_code)
        return rstring

    def _tradi2simp(self, line):
        return HanziConv.toSimplified(line)

    def dfs_(self, chars, s, preTks, tkslist):
        res = s
        # if s > MAX_L or s>= len(chars):
        if s >= len(chars):
            tkslist.append(preTks)
            return res

        # pruning
        S = s + 1
        if s + 2 <= len(chars):
            t1, t2 = "".join(chars[s:s + 1]), "".join(chars[s:s + 2])
            if self.trie_.has_keys_with_prefix(self.key_(t1)) and not self.trie_.has_keys_with_prefix(
                    self.key_(t2)):
                S = s + 2
        if len(preTks) > 2 and len(
                preTks[-1][0]) == 1 and len(preTks[-2][0]) == 1 and len(preTks[-3][0]) == 1:
            t1 = preTks[-1][0] + "".join(chars[s:s + 1])
            if self.trie_.has_keys_with_prefix(self.key_(t1)):
                S = s + 2

        ################
        for e in range(S, len(chars) + 1):
            t = "".join(chars[s:e])
            k = self.key_(t)

            if e > s + 1 and not self.trie_.has_keys_with_prefix(k):
                break

            if k in self.trie_:
                pretks = copy.deepcopy(preTks)
                if k in self.trie_:
                    pretks.append((t, self.trie_[k]))
                else:
                    pretks.append((t, (-12, '')))
                res = max(res, self.dfs_(chars, e, pretks, tkslist))

        if res > s:
            return res

        t = "".join(chars[s:s + 1])
        k = self.key_(t)
        if k in self.trie_:
            preTks.append((t, self.trie_[k]))
        else:
            preTks.append((t, (-12, '')))

        return self.dfs_(chars, s + 1, preTks, tkslist)

    def freq(self, tk):
        k = self.key_(tk)
        if k not in self.trie_:
            return 0
        return int(math.exp(self.trie_[k][0]) * self.DENOMINATOR + 0.5)

    def tag(self, tk):
        k = self.key_(tk)
        if k not in self.trie_:
            return ""
        return self.trie_[k][1]

    def score_(self, tfts):
        B = 30
        F, L, tks = 0, 0, []
        for tk, (freq, tag) in tfts:
            F += freq
            L += 0 if len(tk) < 2 else 1
            tks.append(tk)
        #F /= len(tks)
        L /= len(tks)
        logging.debug("[SC] {} {} {} {} {}".format(tks, len(tks), L, F, B / len(tks) + L + F))
        return tks, B / len(tks) + L + F

    def sortTks_(self, tkslist):
        res = []
        for tfts in tkslist:
            tks, s = self.score_(tfts)
            res.append((tks, s))
        return sorted(res, key=lambda x: x[1], reverse=True)

    def merge_(self, tks):
        # if split chars is part of token
        res = []
        tks = re.sub(r"[ ]+", " ", tks).split()
        s = 0
        while True:
            if s >= len(tks):
                break
            E = s + 1
            for e in range(s + 2, min(len(tks) + 2, s + 6)):
                tk = "".join(tks[s:e])
                if re.search(self.SPLIT_CHAR, tk) and self.freq(tk):
                    E = e
            res.append("".join(tks[s:E]))
            s = E

        return " ".join(res)

    def maxForward_(self, line):
        res = []
        s = 0
        while s < len(line):
            e = s + 1
            t = line[s:e]
            while e < len(line) and self.trie_.has_keys_with_prefix(
                    self.key_(t)):
                e += 1
                t = line[s:e]

            while e - 1 > s and self.key_(t) not in self.trie_:
                e -= 1
                t = line[s:e]

            if self.key_(t) in self.trie_:
                res.append((t, self.trie_[self.key_(t)]))
            else:
                res.append((t, (0, '')))

            s = e

        return self.score_(res)

    def maxBackward_(self, line):
        res = []
        s = len(line) - 1
        while s >= 0:
            e = s + 1
            t = line[s:e]
            while s > 0 and self.trie_.has_keys_with_prefix(self.rkey_(t)):
                s -= 1
                t = line[s:e]

            while s + 1 < e and self.key_(t) not in self.trie_:
                s += 1
                t = line[s:e]

            if self.key_(t) in self.trie_:
                res.append((t, self.trie_[self.key_(t)]))
            else:
                res.append((t, (0, '')))

            s -= 1

        return self.score_(res[::-1])

    def english_normalize_(self, tks):
        return [self.stemmer.stem(self.lemmatizer.lemmatize(t)) if re.match(r"[a-zA-Z_-]+$", t) else t for t in tks]

    def tokenize(self, line):
<<<<<<< HEAD
        """这段代码实现了一个中文与英文混合文本的分词器。它首先对输入的字符串进行了一些预处理，包括转换全角字符为半角字符、转换繁体字为简体字，并将所有字母转为小写。然后根据文本中是否包含中文字符来决定使用不同的分词策略。

对于不含中文字符的纯英文文本，它使用了NLTK库中的`word_tokenize`函数进行分词，接着对每个词进行了词干化（stemming）和词形还原（lemmatization）处理。

对于包含中文字符的文本，代码采用了正向最大匹配（maxForward_）和反向最大匹配（maxBackward_）两种方法进行分词，并选择得分更高的分词结果。如果两种方法得到的结果在某些位置上不同，则会进一步尝试使用深度优先搜索（dfs_）来寻找可能更优的分词方案。最后，通过`sortTks_`函数对候选分词结果进行排序，并选取最优的一个。

处理完所有部分后，还会调用`english_normalize_`函数对结果进行英文规范化处理，最后通过`merge_`函数合并分词结果并返回。

        Args:
            line (_type_): _description_

        Returns:
            _type_: _description_
        """
=======
        line = re.sub(r"\W+", " ", line)
>>>>>>> c0799c53
        line = self._strQ2B(line).lower()
        line = self._tradi2simp(line)
        zh_num = len([1 for c in line if is_chinese(c)])
        if zh_num == 0:
            return " ".join([self.stemmer.stem(self.lemmatizer.lemmatize(t)) for t in word_tokenize(line)])

        arr = re.split(self.SPLIT_CHAR, line)
        res = []
        for L in arr:
            if len(L) < 2 or re.match(
                    r"[a-z\.-]+$", L) or re.match(r"[0-9\.-]+$", L):
                res.append(L)
                continue
            # print(L)

            # use maxforward for the first time
            tks, s = self.maxForward_(L)
            tks1, s1 = self.maxBackward_(L)
            if self.DEBUG:
                logging.debug("[FW] {} {}".format(tks, s))
                logging.debug("[BW] {} {}".format(tks1, s1))

            i, j, _i, _j = 0, 0, 0, 0
            same = 0
            while i + same < len(tks1) and j + same < len(tks) and tks1[i + same] == tks[j + same]:
                same += 1
            if same > 0:
                res.append(" ".join(tks[j: j + same]))
            _i = i + same
            _j = j + same
            j = _j + 1
            i = _i + 1

            while i < len(tks1) and j < len(tks):
                tk1, tk = "".join(tks1[_i:i]), "".join(tks[_j:j])
                if tk1 != tk:
                    if len(tk1) > len(tk):
                        j += 1
                    else:
                        i += 1
                    continue

                if tks1[i] != tks[j]:
                    i += 1
                    j += 1
                    continue
                # backward tokens from_i to i are different from forward tokens from _j to j.
                tkslist = []
                self.dfs_("".join(tks[_j:j]), 0, [], tkslist)
                res.append(" ".join(self.sortTks_(tkslist)[0][0]))

                same = 1
                while i + same < len(tks1) and j + same < len(tks) and tks1[i + same] == tks[j + same]:
                    same += 1
                res.append(" ".join(tks[j: j + same]))
                _i = i + same
                _j = j + same
                j = _j + 1
                i = _i + 1

            if _i < len(tks1):
                assert _j < len(tks)
                assert "".join(tks1[_i:]) == "".join(tks[_j:])
                tkslist = []
                self.dfs_("".join(tks[_j:]), 0, [], tkslist)
                res.append(" ".join(self.sortTks_(tkslist)[0][0]))

        res = " ".join(self.english_normalize_(res))
        logging.debug("[TKS] {}".format(self.merge_(res)))
        return self.merge_(res)

    def fine_grained_tokenize(self, tks):
        """这个方法 `fine_grained_tokenize` 实现了对已经初步分词后的结果进行细粒度分词的功能。具体来说，它首先检查分词结果中中文词汇的比例，如果中文词汇比例小于20%，则直接对每个分词结果进行以斜杠（`/`）为分隔符的再次分割。对于中文词汇比例较高的情况，则会根据单词长度和其他条件采取不同的处理方式。

### 处理流程

1. **中文词汇比例检查**：
   - 计算输入的分词列表 `tks` 中中文词汇的数量占总词汇数的比例。
   - 如果中文词汇比例低于20%，则认为这是一个主要由非中文词汇组成的文本，此时直接对每个分词结果以斜杠为分隔符进行再次分割。

2. **细粒度分词**：
   - 对于每个分词结果 `tk`，如果其长度小于3或者完全由数字、逗号、点、破折号组成，则直接保留原样。
   - 对于长度大于10的较长词汇，直接作为单个单元加入到结果列表 `res` 中，不进行进一步的分割。
   - 对于其他较短的词汇，使用深度优先搜索（DFS）算法尝试找到更好的分词方案，并存储在 `tkslist` 中。
   - 根据 `tkslist` 中的分词结果，选择最合适的分词方案加入到 `res` 中。这里的选择标准包括但不限于分词结果的长度是否与原词汇相同、分词结果是否全部由英文或符号组成等。

3. **英文规范化**：
   - 在完成所有细粒度分词操作后，调用 `english_normalize_` 方法对结果进行英文规范化处理，这可能包括大小写转换、去除标点等操作。

4. **返回结果**：
   - 最终，将处理后的分词结果以空格连接成一个字符串返回。

### 注意事项

- 这个方法假设存在一些辅助函数，例如 `is_chinese` 用于判断字符是否为中文字符，`dfs_` 用于执行深度优先搜索以尝试不同的分词方案，`sortTks_` 用于对分词结果进行排序以选择最优方案，以及 `english_normalize_` 用于英文规范化处理。
- 此方法特别适用于处理包含大量复合词或特殊格式的文本，比如技术文档、专业术语等，这些文本中可能存在较长的单词或特定的分隔符（如斜杠），需要更精细的分词处理才能准确提取出有意义的信息。

这个细粒度分词方法结合了规则和算法，旨在提高分词的准确性，尤其是在处理复杂文本时。

        Args:
            tks (_type_): _description_

        Returns:
            _type_: _description_
        """        
        tks = tks.split()
        zh_num = len([1 for c in tks if c and is_chinese(c[0])])
        if zh_num < len(tks) * 0.2:
            res = []
            for tk in tks:
                res.extend(tk.split("/"))
            return " ".join(res)

        res = []
        for tk in tks:
            if len(tk) < 3 or re.match(r"[0-9,\.-]+$", tk):
                res.append(tk)
                continue
            tkslist = []
            if len(tk) > 10:
                tkslist.append(tk)
            else:
                self.dfs_(tk, 0, [], tkslist)
            if len(tkslist) < 2:
                res.append(tk)
                continue
            stk = self.sortTks_(tkslist)[1][0]
            if len(stk) == len(tk):
                stk = tk
            else:
                if re.match(r"[a-z\.-]+$", tk):
                    for t in stk:
                        if len(t) < 3:
                            stk = tk
                            break
                    else:
                        stk = " ".join(stk)
                else:
                    stk = " ".join(stk)

            res.append(stk)

        return " ".join(self.english_normalize_(res))


def is_chinese(s):
    if s >= u'\u4e00' and s <= u'\u9fa5':
        return True
    else:
        return False


def is_number(s):
    if s >= u'\u0030' and s <= u'\u0039':
        return True
    else:
        return False


def is_alphabet(s):
    if (s >= u'\u0041' and s <= u'\u005a') or (
            s >= u'\u0061' and s <= u'\u007a'):
        return True
    else:
        return False


def naiveQie(txt):
    tks = []
    for t in txt.split():
        if tks and re.match(r".*[a-zA-Z]$", tks[-1]
                            ) and re.match(r".*[a-zA-Z]$", t):
            tks.append(" ")
        tks.append(t)
    return tks


tokenizer = RagTokenizer()
tokenize = tokenizer.tokenize
fine_grained_tokenize = tokenizer.fine_grained_tokenize
tag = tokenizer.tag
freq = tokenizer.freq
loadUserDict = tokenizer.loadUserDict
addUserDict = tokenizer.addUserDict
tradi2simp = tokenizer._tradi2simp
strQ2B = tokenizer._strQ2B

if __name__ == '__main__':
    tknzr = RagTokenizer(debug=True)
    # huqie.addUserDict("/tmp/tmp.new.tks.dict")
    tks = tknzr.tokenize(
        "哈哈哈哈哈哈哈哈哈哈哈哈哈哈哈哈哈哈哈哈哈哈哈哈哈哈哈哈哈哈哈哈哈哈哈哈哈哈哈哈哈哈哈哈哈哈哈哈哈哈哈哈哈哈哈哈哈哈哈哈哈哈哈哈哈哈哈哈哈哈哈哈哈哈哈哈")
    logging.info(tknzr.fine_grained_tokenize(tks))
    tks = tknzr.tokenize(
        "公开征求意见稿提出，境外投资者可使用自有人民币或外汇投资。使用外汇投资的，可通过债券持有人在香港人民币业务清算行及香港地区经批准可进入境内银行间外汇市场进行交易的境外人民币业务参加行（以下统称香港结算行）办理外汇资金兑换。香港结算行由此所产生的头寸可到境内银行间外汇市场平盘。使用外汇投资的，在其投资的债券到期或卖出后，原则上应兑换回外汇。")
    logging.info(tknzr.fine_grained_tokenize(tks))
    tks = tknzr.tokenize(
        "多校划片就是一个小区对应多个小学初中，让买了学区房的家庭也不确定到底能上哪个学校。目的是通过这种方式为学区房降温，把就近入学落到实处。南京市长江大桥")
    logging.info(tknzr.fine_grained_tokenize(tks))
    tks = tknzr.tokenize(
        "实际上当时他们已经将业务中心偏移到安全部门和针对政府企业的部门 Scripts are compiled and cached aaaaaaaaa")
    logging.info(tknzr.fine_grained_tokenize(tks))
    tks = tknzr.tokenize("虽然我不怎么玩")
    logging.info(tknzr.fine_grained_tokenize(tks))
    tks = tknzr.tokenize("蓝月亮如何在外资夹击中生存,那是全宇宙最有意思的")
    logging.info(tknzr.fine_grained_tokenize(tks))
    tks = tknzr.tokenize(
        "涡轮增压发动机num最大功率,不像别的共享买车锁电子化的手段,我们接过来是否有意义,黄黄爱美食,不过，今天阿奇要讲到的这家农贸市场，说实话，还真蛮有特色的！不仅环境好，还打出了")
    logging.info(tknzr.fine_grained_tokenize(tks))
    tks = tknzr.tokenize("这周日你去吗？这周日你有空吗？")
    logging.info(tknzr.fine_grained_tokenize(tks))
    tks = tknzr.tokenize("Unity3D开发经验 测试开发工程师 c++双11双11 985 211 ")
    logging.info(tknzr.fine_grained_tokenize(tks))
    tks = tknzr.tokenize(
        "数据分析项目经理|数据分析挖掘|数据分析方向|商品数据分析|搜索数据分析 sql python hive tableau Cocos2d-")
    logging.info(tknzr.fine_grained_tokenize(tks))
    if len(sys.argv) < 2:
        sys.exit()
    tknzr.DEBUG = False
    tknzr.loadUserDict(sys.argv[1])
    of = open(sys.argv[2], "r")
    while True:
        line = of.readline()
        if not line:
            break
        logging.info(tknzr.tokenize(line))
    of.close()<|MERGE_RESOLUTION|>--- conflicted
+++ resolved
@@ -264,7 +264,6 @@
         return [self.stemmer.stem(self.lemmatizer.lemmatize(t)) if re.match(r"[a-zA-Z_-]+$", t) else t for t in tks]
 
     def tokenize(self, line):
-<<<<<<< HEAD
         """这段代码实现了一个中文与英文混合文本的分词器。它首先对输入的字符串进行了一些预处理，包括转换全角字符为半角字符、转换繁体字为简体字，并将所有字母转为小写。然后根据文本中是否包含中文字符来决定使用不同的分词策略。
 
 对于不含中文字符的纯英文文本，它使用了NLTK库中的`word_tokenize`函数进行分词，接着对每个词进行了词干化（stemming）和词形还原（lemmatization）处理。
@@ -278,10 +277,8 @@
 
         Returns:
             _type_: _description_
-        """
-=======
+        """        
         line = re.sub(r"\W+", " ", line)
->>>>>>> c0799c53
         line = self._strQ2B(line).lower()
         line = self._tradi2simp(line)
         zh_num = len([1 for c in line if is_chinese(c)])
