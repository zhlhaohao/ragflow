--- conflicted
+++ resolved
@@ -29,14 +29,10 @@
 import json
 import requests
 import asyncio
-
-<<<<<<< HEAD
 """统一封装了各类对话模型的调用接口
 """
-=======
 LENGTH_NOTIFICATION_CN = "······\n由于长度的原因，回答被截断了，要继续吗？"
 LENGTH_NOTIFICATION_EN = "...\nFor the content length reason, it stopped, continue?"
->>>>>>> a0dc9e1b
 
 class Base(ABC):
     """所有模型对话接口的基类
