#
#  Copyright 2024 The InfiniFlow Authors. All Rights Reserved.
#
#  Licensed under the Apache License, Version 2.0 (the "License");
#  you may not use this file except in compliance with the License.
#  You may obtain a copy of the License at
#
#      http://www.apache.org/licenses/LICENSE-2.0
#
#  Unless required by applicable law or agreed to in writing, software
#  distributed under the License is distributed on an "AS IS" BASIS,
#  WITHOUT WARRANTIES OR CONDITIONS OF ANY KIND, either express or implied.
#  See the License for the specific language governing permissions and
#  limitations under the License.
#
import logging
import re
import threading
import requests
from huggingface_hub import snapshot_download
from zhipuai import ZhipuAI
import os
from abc import ABC
from ollama import Client
import dashscope
from openai import OpenAI
import numpy as np
import asyncio

from api import settings
from api.utils.file_utils import get_home_cache_dir
from rag.utils import num_tokens_from_string, truncate
import google.generativeai as genai 
import json

<<<<<<< HEAD
"""
统一封装了各类嵌入模型的调用接口
"""
=======

>>>>>>> a0dc9e1b
class Base(ABC):
    def __init__(self, key, model_name):
        pass

    def encode(self, texts: list):
        raise NotImplementedError("Please implement encode method!")

    def encode_queries(self, text: str):
        raise NotImplementedError("Please implement encode method!")


class DefaultEmbedding(Base):
    """默认的嵌入模型：BAAI/bge-large-zh-v1.5，BAAI模型是由北京智源人工智能研究院（Beijing Academy of Artificial Intelligence, BAAI）开发的一系列人工智能模型
    """
    # _model 是在类定义的顶部定义的，因此它是一个类变量。实例变量（即在方法内部使用 self 定义的变量）则是每个实例独有的
    _model = None
<<<<<<< HEAD

    # _model_lock 是一个线程锁，确保在某个线程正在初始化 _model 时，其他线程必须等待，直到初始化完成
=======
    _model_name = ""
>>>>>>> a0dc9e1b
    _model_lock = threading.Lock()

    def __init__(self, key, model_name, **kwargs):
        """
        If you have trouble downloading HuggingFace models, -_^ this might help!!

        For Linux:
        export HF_ENDPOINT=https://hf-mirror.com

        For Windows:
        Good luck
        ^_-

        """
<<<<<<< HEAD
        if not LIGHTEN and not DefaultEmbedding._model:
            # 一旦 _model 被成功初始化，后续的线程可以直接使用已经加载好的模型，而不需要再次进行初始化操作。
=======
        if not settings.LIGHTEN and not DefaultEmbedding._model:
>>>>>>> a0dc9e1b
            with DefaultEmbedding._model_lock:
                from FlagEmbedding import FlagModel
                import torch
                if not DefaultEmbedding._model:
                    try:
<<<<<<< HEAD
                        # 采用FlagModel作为嵌入模型
                        DefaultEmbedding._model = FlagModel(os.path.join(get_home_cache_dir(), re.sub(r"^[a-zA-Z]+/", "", model_name)),
=======
                        DefaultEmbedding._model = FlagModel(os.path.join(get_home_cache_dir(), re.sub(r"^[a-zA-Z0-9]+/", "", model_name)),
>>>>>>> a0dc9e1b
                                                            query_instruction_for_retrieval="为这个句子生成表示以用于检索相关文章：",
                                                            use_fp16=torch.cuda.is_available())
                        DefaultEmbedding._model_name = model_name
                    except Exception:
                        model_dir = snapshot_download(repo_id="BAAI/bge-large-zh-v1.5",
                                                      local_dir=os.path.join(get_home_cache_dir(), re.sub(r"^[a-zA-Z0-9]+/", "", model_name)),
                                                      local_dir_use_symlinks=False)
                        DefaultEmbedding._model = FlagModel(model_dir,
                                                            query_instruction_for_retrieval="为这个句子生成表示以用于检索相关文章：",
                                                            use_fp16=torch.cuda.is_available())
        self._model = DefaultEmbedding._model
        self._model_name = DefaultEmbedding._model_name

<<<<<<< HEAD
    # 嵌入编码
    def encode(self, texts: list, batch_size=32):
        # 截断文本长度为2048个字符
=======
    def encode(self, texts: list):
        batch_size = 16
>>>>>>> a0dc9e1b
        texts = [truncate(t, 2048) for t in texts]
        token_count = 0
        for t in texts:
            token_count += num_tokens_from_string(t)
        ress = []
        for i in range(0, len(texts), batch_size):
<<<<<<< HEAD
            # 开始进行推理
            res.extend(self._model.encode(texts[i:i + batch_size]).tolist())
        return np.array(res), token_count
=======
            ress.extend(self._model.encode(texts[i:i + batch_size]).tolist())
        return np.array(ress), token_count
>>>>>>> a0dc9e1b

    def encode_queries(self, text: str):
        token_count = num_tokens_from_string(text)
        return self._model.encode_queries([text]).tolist()[0], token_count


class OpenAIEmbed(Base):
    def __init__(self, key, model_name="text-embedding-ada-002",
                 base_url="https://api.openai.com/v1"):
        if not base_url:
            base_url = "https://api.openai.com/v1"
        self.client = OpenAI(api_key=key, base_url=base_url)
        self.model_name = model_name

    def encode(self, texts: list):
        # OpenAI requires batch size <=16
        batch_size = 16
        texts = [truncate(t, 8191) for t in texts]
        ress = []
        total_tokens = 0
        for i in range(0, len(texts), batch_size):
            res = self.client.embeddings.create(input=texts[i:i + batch_size],
                                                model=self.model_name)
            ress.extend([d.embedding for d in res.data])
            total_tokens += res.usage.total_tokens
        return np.array(ress), total_tokens

    def encode_queries(self, text):
        res = self.client.embeddings.create(input=[truncate(text, 8191)],
                                            model=self.model_name)
        return np.array(res.data[0].embedding), res.usage.total_tokens


class LocalAIEmbed(Base):
    def __init__(self, key, model_name, base_url):
        if not base_url:
            raise ValueError("Local embedding model url cannot be None")
        if base_url.split("/")[-1] != "v1":
            base_url = os.path.join(base_url, "v1")
        self.client = OpenAI(api_key="empty", base_url=base_url)
        self.model_name = model_name.split("___")[0]

    def encode(self, texts: list):
        batch_size = 16
        ress = []
        for i in range(0, len(texts), batch_size):
            res = self.client.embeddings.create(input=texts[i:i + batch_size], model=self.model_name)
            ress.extend([d.embedding for d in res.data])
        # local embedding for LmStudio donot count tokens
        return np.array(ress), 1024

    def encode_queries(self, text):
        embds, cnt = self.encode([text])
        return np.array(embds[0]), cnt


class AzureEmbed(OpenAIEmbed):
    def __init__(self, key, model_name, **kwargs):
        from openai.lib.azure import AzureOpenAI
        api_key = json.loads(key).get('api_key', '')
        api_version = json.loads(key).get('api_version', '2024-02-01')
        self.client = AzureOpenAI(api_key=api_key, azure_endpoint=kwargs["base_url"], api_version=api_version)
        self.model_name = model_name


class BaiChuanEmbed(OpenAIEmbed):
    def __init__(self, key,
                 model_name='Baichuan-Text-Embedding',
                 base_url='https://api.baichuan-ai.com/v1'):
        if not base_url:
            base_url = "https://api.baichuan-ai.com/v1"
        super().__init__(key, model_name, base_url)


class QWenEmbed(Base):
    """通义千问嵌入模型

    Args:
        Base (_type_): 继承自 Base 类
    """
    def __init__(self, key, model_name="text_embedding_v2", **kwargs):
<<<<<<< HEAD
        """
        初始化通义千问嵌入模型

        Args:
            key (str): API 密钥
            model_name (str, optional): 模型名称，默认为 "text_embedding_v2"
            **kwargs: 其他关键字参数
        """
        dashscope.api_key = key
        self.model_name = model_name

    def encode(self, texts: list, batch_size=10):
        """
        对文本进行嵌入编码

        Args:
            texts (list): 文本列表
            batch_size (int, optional): 批处理大小，默认为 10

        Raises:
            Exception: 如果 API 调用失败，抛出异常

        Returns:
            tuple: 包含嵌入向量的 NumPy 数组和总 token 数
        """
        import dashscope
        # 确保批处理大小不超过 4
        batch_size = min(batch_size, 4)
=======
        self.key = key
        self.model_name = model_name

    def encode(self, texts: list):
        import dashscope
        batch_size = 4
>>>>>>> a0dc9e1b
        try:
            # 存储嵌入结果
            res = []
            # 记录总 token 数
            token_count = 0
            # 截断文本长度为 2048
            texts = [truncate(t, 2048) for t in texts]
            for i in range(0, len(texts), batch_size):
                # 调用 DashScope 的 TextEmbedding 服务
                resp = dashscope.TextEmbedding.call(
                    model=self.model_name,
                    input=texts[i:i + batch_size],
                    api_key=self.key,
                    text_type="document"
                )
                # 解析响应中的嵌入向量
                embds = [[] for _ in range(len(resp["output"]["embeddings"]))]
                for e in resp["output"]["embeddings"]:
                    embds[e["text_index"]] = e["embedding"]
                # 将嵌入向量添加到结果列表中
                res.extend(embds)
                # 累加 token 数
                token_count += resp["usage"]["total_tokens"]
            # 返回嵌入向量数组和总 token 数    
            return np.array(res), token_count
        except Exception as e:
            # 如果 API 调用失败，抛出异常
            raise Exception("Account abnormal. Please ensure it's on good standing to use QWen's "+self.model_name)
        # 如果发生异常，返回空数组和 0    
        return np.array([]), 0

    def encode_queries(self, text):
        """
        对查询文本进行嵌入编码

        Args:
            text (str): 查询文本

        Raises:
            Exception: 如果 API 调用失败，抛出异常

        Returns:
            tuple: 包含嵌入向量的 NumPy 数组和总 token 数
        """
        try:
            # 调用 DashScope 的 TextEmbedding 服务, 截断文本长度为 2048
            resp = dashscope.TextEmbedding.call(
                model=self.model_name,
                input=text[:2048],
                api_key=self.key,
                text_type="query"
            )
            # 解析响应中的嵌入向量
            return np.array(resp["output"]["embeddings"][0]
                            ["embedding"]), resp["usage"]["total_tokens"]
<<<<<<< HEAD
        except Exception as e:
            # 如果 API 调用失败，抛出异常
=======
        except Exception:
>>>>>>> a0dc9e1b
            raise Exception("Account abnormal. Please ensure it's on good standing to use QWen's "+self.model_name)
        # 如果发生异常，返回空数组和 0    
        return np.array([]), 0

class ZhipuEmbed(Base):
    def __init__(self, key, model_name="embedding-2", **kwargs):
        self.client = ZhipuAI(api_key=key)
        self.model_name = model_name

    def encode(self, texts: list):
        arr = []
        tks_num = 0
        for txt in texts:
            res = self.client.embeddings.create(input=txt,
                                                model=self.model_name)
            arr.append(res.data[0].embedding)
            tks_num += res.usage.total_tokens
        return np.array(arr), tks_num

    def encode_queries(self, text):
        res = self.client.embeddings.create(input=text,
                                            model=self.model_name)
        return np.array(res.data[0].embedding), res.usage.total_tokens


class OllamaEmbed(Base):
    def __init__(self, key, model_name, **kwargs):
        self.client = Client(host=kwargs["base_url"])
        self.model_name = model_name

    def encode(self, texts: list):
        arr = []
        tks_num = 0
        for txt in texts:
            res = self.client.embeddings(prompt=txt,
                                         model=self.model_name)
            arr.append(res["embedding"])
            tks_num += 128
        return np.array(arr), tks_num

    def encode_queries(self, text):
        res = self.client.embeddings(prompt=text,
                                     model=self.model_name)
        return np.array(res["embedding"]), 128


class FastEmbed(DefaultEmbedding):
    
    def __init__(
            self,
            key: str | None = None,
            model_name: str = "BAAI/bge-small-en-v1.5",
            cache_dir: str | None = None,
            threads: int | None = None,
            **kwargs,
    ):
        if not settings.LIGHTEN and not FastEmbed._model:
            with FastEmbed._model_lock:
                from fastembed import TextEmbedding
                if not DefaultEmbedding._model or model_name != DefaultEmbedding._model_name:
                    try:
                        DefaultEmbedding._model = TextEmbedding(model_name, cache_dir, threads, **kwargs)
                        DefaultEmbedding._model_name = model_name
                    except Exception:
                        cache_dir = snapshot_download(repo_id="BAAI/bge-small-en-v1.5",
                                                      local_dir=os.path.join(get_home_cache_dir(),
                                                                             re.sub(r"^[a-zA-Z0-9]+/", "", model_name)),
                                                      local_dir_use_symlinks=False)
                        DefaultEmbedding._model = TextEmbedding(model_name, cache_dir, threads, **kwargs)
        self._model = DefaultEmbedding._model
        self._model_name = model_name

    def encode(self, texts: list):
        # Using the internal tokenizer to encode the texts and get the total
        # number of tokens
        encodings = self._model.model.tokenizer.encode_batch(texts)
        total_tokens = sum(len(e) for e in encodings)

        embeddings = [e.tolist() for e in self._model.embed(texts, batch_size=16)]

        return np.array(embeddings), total_tokens

    def encode_queries(self, text: str):
        # Using the internal tokenizer to encode the texts and get the total
        # number of tokens
        encoding = self._model.model.tokenizer.encode(text)
        embedding = next(self._model.query_embed(text)).tolist()

        return np.array(embedding), len(encoding.ids)


class XinferenceEmbed(Base):
    def __init__(self, key, model_name="", base_url=""):
        if base_url.split("/")[-1] != "v1":
            base_url = os.path.join(base_url, "v1")
        self.client = OpenAI(api_key=key, base_url=base_url)
        self.model_name = model_name

    def encode(self, texts: list):
        batch_size = 16
        ress = []
        total_tokens = 0
        for i in range(0, len(texts), batch_size):
            res = self.client.embeddings.create(input=texts[i:i + batch_size], model=self.model_name)
            ress.extend([d.embedding for d in res.data])
            total_tokens += res.usage.total_tokens
        return np.array(ress), total_tokens

    def encode_queries(self, text):
        res = self.client.embeddings.create(input=[text],
                                            model=self.model_name)
        return np.array(res.data[0].embedding), res.usage.total_tokens


class YoudaoEmbed(Base):
    _client = None

    def __init__(self, key=None, model_name="maidalun1020/bce-embedding-base_v1", **kwargs):
        if not settings.LIGHTEN and not YoudaoEmbed._client:
            from BCEmbedding import EmbeddingModel as qanthing
            try:
                logging.info("LOADING BCE...")
                YoudaoEmbed._client = qanthing(model_name_or_path=os.path.join(
                    get_home_cache_dir(),
                    "bce-embedding-base_v1"))
            except Exception:
                YoudaoEmbed._client = qanthing(
                    model_name_or_path=model_name.replace(
                        "maidalun1020", "InfiniFlow"))

    def encode(self, texts: list):
        batch_size = 10
        res = []
        token_count = 0
        for t in texts:
            token_count += num_tokens_from_string(t)
        for i in range(0, len(texts), batch_size):
            embds = YoudaoEmbed._client.encode(texts[i:i + batch_size])
            res.extend(embds)
        return np.array(res), token_count

    def encode_queries(self, text):
        embds = YoudaoEmbed._client.encode([text])
        return np.array(embds[0]), num_tokens_from_string(text)


class JinaEmbed(Base):
    def __init__(self, key, model_name="jina-embeddings-v3",
                 base_url="https://api.jina.ai/v1/embeddings"):

        self.base_url = "https://api.jina.ai/v1/embeddings"
        self.headers = {
            "Content-Type": "application/json",
            "Authorization": f"Bearer {key}"
        }
        self.model_name = model_name

    def encode(self, texts: list):
        texts = [truncate(t, 8196) for t in texts]
        batch_size = 16
        ress = []
        token_count = 0
        for i in range(0, len(texts), batch_size):
            data = {
                "model": self.model_name,
                "input": texts[i:i + batch_size],
                'encoding_type': 'float'
            }
            res = requests.post(self.base_url, headers=self.headers, json=data).json()
            ress.extend([d["embedding"] for d in res["data"]])
            token_count += res["usage"]["total_tokens"]
        return np.array(ress), token_count

    def encode_queries(self, text):
        embds, cnt = self.encode([text])
        return np.array(embds[0]), cnt


class InfinityEmbed(Base):
    _model = None

    def __init__(
            self,
            model_names: list[str] = ("BAAI/bge-small-en-v1.5",),
            engine_kwargs: dict = {},
            key = None,
    ):

        from infinity_emb import EngineArgs
        from infinity_emb.engine import AsyncEngineArray

        self._default_model = model_names[0]
        self.engine_array = AsyncEngineArray.from_args([EngineArgs(model_name_or_path = model_name, **engine_kwargs) for model_name in model_names])

    async def _embed(self, sentences: list[str], model_name: str = ""):
        if not model_name:
            model_name = self._default_model
        engine = self.engine_array[model_name]
        was_already_running = engine.is_running
        if not was_already_running:
            await engine.astart()
        embeddings, usage = await engine.embed(sentences=sentences)
        if not was_already_running:
            await engine.astop()
        return embeddings, usage

    def encode(self, texts: list[str], model_name: str = "") -> tuple[np.ndarray, int]:
        # Using the internal tokenizer to encode the texts and get the total
        # number of tokens
        embeddings, usage = asyncio.run(self._embed(texts, model_name))
        return np.array(embeddings), usage

    def encode_queries(self, text: str) -> tuple[np.ndarray, int]:
        # Using the internal tokenizer to encode the texts and get the total
        # number of tokens
        return self.encode([text])


class MistralEmbed(Base):
    def __init__(self, key, model_name="mistral-embed",
                 base_url=None):
        from mistralai.client import MistralClient
        self.client = MistralClient(api_key=key)
        self.model_name = model_name

    def encode(self, texts: list):
        texts = [truncate(t, 8196) for t in texts]
        batch_size = 16
        ress = []
        token_count = 0
        for i in range(0, len(texts), batch_size):
            res = self.client.embeddings(input=texts[i:i + batch_size],
                                        model=self.model_name)
            ress.extend([d.embedding for d in res.data])
            token_count += res.usage.total_tokens
        return np.array(ress), token_count

    def encode_queries(self, text):
        res = self.client.embeddings(input=[truncate(text, 8196)],
                                            model=self.model_name)
        return np.array(res.data[0].embedding), res.usage.total_tokens


class BedrockEmbed(Base):
    def __init__(self, key, model_name,
                 **kwargs):
        import boto3
        self.bedrock_ak = json.loads(key).get('bedrock_ak', '')
        self.bedrock_sk = json.loads(key).get('bedrock_sk', '')
        self.bedrock_region = json.loads(key).get('bedrock_region', '')
        self.model_name = model_name
        self.client = boto3.client(service_name='bedrock-runtime', region_name=self.bedrock_region,
                                   aws_access_key_id=self.bedrock_ak, aws_secret_access_key=self.bedrock_sk)

    def encode(self, texts: list):
        texts = [truncate(t, 8196) for t in texts]
        embeddings = []
        token_count = 0
        for text in texts:
            if self.model_name.split('.')[0] == 'amazon':
                body = {"inputText": text}
            elif self.model_name.split('.')[0] == 'cohere':
                body = {"texts": [text], "input_type": 'search_document'}

            response = self.client.invoke_model(modelId=self.model_name, body=json.dumps(body))
            model_response = json.loads(response["body"].read())
            embeddings.extend([model_response["embedding"]])
            token_count += num_tokens_from_string(text)

        return np.array(embeddings), token_count

    def encode_queries(self, text):
        embeddings = []
        token_count = num_tokens_from_string(text)
        if self.model_name.split('.')[0] == 'amazon':
            body = {"inputText": truncate(text, 8196)}
        elif self.model_name.split('.')[0] == 'cohere':
            body = {"texts": [truncate(text, 8196)], "input_type": 'search_query'}

        response = self.client.invoke_model(modelId=self.model_name, body=json.dumps(body))
        model_response = json.loads(response["body"].read())
        embeddings.extend(model_response["embedding"])

        return np.array(embeddings), token_count

class GeminiEmbed(Base):
    def __init__(self, key, model_name='models/text-embedding-004',
                 **kwargs):
        self.key = key
        self.model_name = 'models/' + model_name
        
    def encode(self, texts: list):
        texts = [truncate(t, 2048) for t in texts]
        token_count = sum(num_tokens_from_string(text) for text in texts)
        genai.configure(api_key=self.key)
        batch_size = 16
        ress = []
        for i in range(0, len(texts), batch_size):
            result = genai.embed_content(
                model=self.model_name,
                content=texts[i, i + batch_size],
                task_type="retrieval_document",
                title="Embedding of single string")
            ress.extend(result['embedding'])
        return np.array(ress),token_count
    
    def encode_queries(self, text):
        genai.configure(api_key=self.key)
        result = genai.embed_content(
            model=self.model_name,
            content=truncate(text,2048),
            task_type="retrieval_document",
            title="Embedding of single string")
        token_count = num_tokens_from_string(text)
        return np.array(result['embedding']),token_count

class NvidiaEmbed(Base):
    def __init__(
        self, key, model_name, base_url="https://integrate.api.nvidia.com/v1/embeddings"
    ):
        if not base_url:
            base_url = "https://integrate.api.nvidia.com/v1/embeddings"
        self.api_key = key
        self.base_url = base_url
        self.headers = {
            "accept": "application/json",
            "Content-Type": "application/json",
            "authorization": f"Bearer {self.api_key}",
        }
        self.model_name = model_name
        if model_name == "nvidia/embed-qa-4":
            self.base_url = "https://ai.api.nvidia.com/v1/retrieval/nvidia/embeddings"
            self.model_name = "NV-Embed-QA"
        if model_name == "snowflake/arctic-embed-l":
            self.base_url = "https://ai.api.nvidia.com/v1/retrieval/snowflake/arctic-embed-l/embeddings"

    def encode(self, texts: list):
        batch_size = 16
        ress = []
        token_count = 0
        for i in range(0, len(texts), batch_size):
            payload = {
                "input": texts[i : i + batch_size],
                "input_type": "query",
                "model": self.model_name,
                "encoding_format": "float",
                "truncate": "END",
            }
            res = requests.post(self.base_url, headers=self.headers, json=payload).json()
            ress.extend([d["embedding"] for d in res["data"]])
            token_count += res["usage"]["total_tokens"]
        return np.array(ress), token_count

    def encode_queries(self, text):
        embds, cnt = self.encode([text])
        return np.array(embds[0]), cnt


class LmStudioEmbed(LocalAIEmbed):
    def __init__(self, key, model_name, base_url):
        if not base_url:
            raise ValueError("Local llm url cannot be None")
        if base_url.split("/")[-1] != "v1":
            base_url = os.path.join(base_url, "v1")
        self.client = OpenAI(api_key="lm-studio", base_url=base_url)
        self.model_name = model_name


class OpenAI_APIEmbed(OpenAIEmbed):
    def __init__(self, key, model_name, base_url):
        if not base_url:
            raise ValueError("url cannot be None")
        if base_url.split("/")[-1] != "v1":
            base_url = os.path.join(base_url, "v1")
        self.client = OpenAI(api_key=key, base_url=base_url)
        self.model_name = model_name.split("___")[0]


class CoHereEmbed(Base):
    def __init__(self, key, model_name, base_url=None):
        from cohere import Client

        self.client = Client(api_key=key)
        self.model_name = model_name

    def encode(self, texts: list):
        batch_size = 16
        ress = []
        token_count = 0
        for i in range(0, len(texts), batch_size):
            res = self.client.embed(
                texts=texts[i : i + batch_size],
                model=self.model_name,
                input_type="search_document",
                embedding_types=["float"],
            )
            ress.extend([d for d in res.embeddings.float])
            token_count += res.meta.billed_units.input_tokens
        return np.array(ress), token_count

    def encode_queries(self, text):
        res = self.client.embed(
            texts=[text],
            model=self.model_name,
            input_type="search_query",
            embedding_types=["float"],
        )
        return np.array(res.embeddings.float[0]), int(
            res.meta.billed_units.input_tokens
        )


class TogetherAIEmbed(OllamaEmbed):
    def __init__(self, key, model_name, base_url="https://api.together.xyz/v1"):
        if not base_url:
            base_url = "https://api.together.xyz/v1"
        super().__init__(key, model_name, base_url=base_url)


class PerfXCloudEmbed(OpenAIEmbed):
    def __init__(self, key, model_name, base_url="https://cloud.perfxlab.cn/v1"):
        if not base_url:
            base_url = "https://cloud.perfxlab.cn/v1"
        super().__init__(key, model_name, base_url)


class UpstageEmbed(OpenAIEmbed):
    def __init__(self, key, model_name, base_url="https://api.upstage.ai/v1/solar"):
        if not base_url:
            base_url = "https://api.upstage.ai/v1/solar"
        super().__init__(key, model_name, base_url)


class SILICONFLOWEmbed(Base):
    def __init__(
        self, key, model_name, base_url="https://api.siliconflow.cn/v1/embeddings"
    ):
        if not base_url:
            base_url = "https://api.siliconflow.cn/v1/embeddings"
        self.headers = {
            "accept": "application/json",
            "content-type": "application/json",
            "authorization": f"Bearer {key}",
        }
        self.base_url = base_url
        self.model_name = model_name

    def encode(self, texts: list):
        batch_size = 16
        ress = []
        token_count = 0
        for i in range(0, len(texts), batch_size):
            texts_batch = texts[i : i + batch_size]
            payload = {
                "model": self.model_name,
                "input": texts_batch,
                "encoding_format": "float",
            }
            res = requests.post(self.base_url, json=payload, headers=self.headers).json()
            if "data" not in res or not isinstance(res["data"], list) or len(res["data"]) != len(texts_batch):
                raise ValueError(f"SILICONFLOWEmbed.encode got invalid response from {self.base_url}")
            ress.extend([d["embedding"] for d in res["data"]])
            token_count += res["usage"]["total_tokens"]
        return np.array(ress), token_count

    def encode_queries(self, text):
        payload = {
            "model": self.model_name,
            "input": text,
            "encoding_format": "float",
        }
        res = requests.post(self.base_url, json=payload, headers=self.headers).json()
        if "data" not in res or not isinstance(res["data"], list) or len(res["data"])!= 1:
            raise ValueError(f"SILICONFLOWEmbed.encode_queries got invalid response from {self.base_url}")
        return np.array(res["data"][0]["embedding"]), res["usage"]["total_tokens"]


class ReplicateEmbed(Base):
    def __init__(self, key, model_name, base_url=None):
        from replicate.client import Client

        self.model_name = model_name
        self.client = Client(api_token=key)

    def encode(self, texts: list):
        batch_size = 16
        token_count = sum([num_tokens_from_string(text) for text in texts])
        ress = []
        for i in range(0, len(texts), batch_size):
            res = self.client.run(self.model_name, input={"texts": texts[i : i + batch_size]})
            ress.extend(res)
        return np.array(ress), token_count

    def encode_queries(self, text):
        res = self.client.embed(self.model_name, input={"texts": [text]})
        return np.array(res), num_tokens_from_string(text)


class BaiduYiyanEmbed(Base):
    def __init__(self, key, model_name, base_url=None):
        import qianfan

        key = json.loads(key)
        ak = key.get("yiyan_ak", "")
        sk = key.get("yiyan_sk", "")
        self.client = qianfan.Embedding(ak=ak, sk=sk)
        self.model_name = model_name

    def encode(self, texts: list, batch_size=16):
        res = self.client.do(model=self.model_name, texts=texts).body
        return (
            np.array([r["embedding"] for r in res["data"]]),
            res["usage"]["total_tokens"],
        )

    def encode_queries(self, text):
        res = self.client.do(model=self.model_name, texts=[text]).body
        return (
            np.array([r["embedding"] for r in res["data"]]),
            res["usage"]["total_tokens"],
        )


class VoyageEmbed(Base):
    def __init__(self, key, model_name, base_url=None):
        import voyageai

        self.client = voyageai.Client(api_key=key)
        self.model_name = model_name

    def encode(self, texts: list):
        batch_size = 16
        ress = []
        token_count = 0
        for i in range(0, len(texts), batch_size):
            res = self.client.embed(
                texts=texts[i : i + batch_size], model=self.model_name, input_type="document"
            )
            ress.extend(res.embeddings)
            token_count += res.total_tokens
        return np.array(ress), token_count

    def encode_queries(self, text):
        res = self.client.embed(
            texts=text, model=self.model_name, input_type="query"
            )
        return np.array(res.embeddings)[0], res.total_tokens


class HuggingFaceEmbed(Base):
    def __init__(self, key, model_name, base_url=None):
        if not model_name:
            raise ValueError("Model name cannot be None")
        self.key = key
        self.model_name = model_name.split("___")[0]
        self.base_url = base_url or "http://127.0.0.1:8080"

    def encode(self, texts: list):
        embeddings = []
        for text in texts:
            response = requests.post(
                f"{self.base_url}/embed",
                json={"inputs": text},
                headers={'Content-Type': 'application/json'}
            )
            if response.status_code == 200:
                embedding = response.json()
                embeddings.append(embedding[0])
            else:
                raise Exception(f"Error: {response.status_code} - {response.text}")
        return np.array(embeddings), sum([num_tokens_from_string(text) for text in texts])

    def encode_queries(self, text):
        response = requests.post(
            f"{self.base_url}/embed",
            json={"inputs": text},
            headers={'Content-Type': 'application/json'}
        )
        if response.status_code == 200:
            embedding = response.json()
            return np.array(embedding[0]), num_tokens_from_string(text)
        else:
            raise Exception(f"Error: {response.status_code} - {response.text}")


class VolcEngineEmbed(OpenAIEmbed):
    def __init__(self, key, model_name, base_url="https://ark.cn-beijing.volces.com/api/v3"):
        if not base_url:
            base_url = "https://ark.cn-beijing.volces.com/api/v3"
        ark_api_key = json.loads(key).get('ark_api_key', '')
        model_name = json.loads(key).get('ep_id', '') + json.loads(key).get('endpoint_id', '')
        super().__init__(ark_api_key,model_name,base_url)<|MERGE_RESOLUTION|>--- conflicted
+++ resolved
@@ -33,13 +33,9 @@
 import google.generativeai as genai 
 import json
 
-<<<<<<< HEAD
 """
 统一封装了各类嵌入模型的调用接口
 """
-=======
-
->>>>>>> a0dc9e1b
 class Base(ABC):
     def __init__(self, key, model_name):
         pass
@@ -56,12 +52,8 @@
     """
     # _model 是在类定义的顶部定义的，因此它是一个类变量。实例变量（即在方法内部使用 self 定义的变量）则是每个实例独有的
     _model = None
-<<<<<<< HEAD
-
-    # _model_lock 是一个线程锁，确保在某个线程正在初始化 _model 时，其他线程必须等待，直到初始化完成
-=======
     _model_name = ""
->>>>>>> a0dc9e1b
+    # _model_lock 是一个线程锁，确保在某个线程正在初始化 _model 时，其他线程必须等待，直到初始化完成    
     _model_lock = threading.Lock()
 
     def __init__(self, key, model_name, **kwargs):
@@ -76,23 +68,15 @@
         ^_-
 
         """
-<<<<<<< HEAD
-        if not LIGHTEN and not DefaultEmbedding._model:
-            # 一旦 _model 被成功初始化，后续的线程可以直接使用已经加载好的模型，而不需要再次进行初始化操作。
-=======
         if not settings.LIGHTEN and not DefaultEmbedding._model:
->>>>>>> a0dc9e1b
+            # 一旦 _model 被成功初始化，后续的线程可以直接使用已经加载好的模型，而不需要再次进行初始化操作。            
             with DefaultEmbedding._model_lock:
                 from FlagEmbedding import FlagModel
                 import torch
                 if not DefaultEmbedding._model:
                     try:
-<<<<<<< HEAD
-                        # 采用FlagModel作为嵌入模型
-                        DefaultEmbedding._model = FlagModel(os.path.join(get_home_cache_dir(), re.sub(r"^[a-zA-Z]+/", "", model_name)),
-=======
+                        # 采用FlagModel作为嵌入模型                        
                         DefaultEmbedding._model = FlagModel(os.path.join(get_home_cache_dir(), re.sub(r"^[a-zA-Z0-9]+/", "", model_name)),
->>>>>>> a0dc9e1b
                                                             query_instruction_for_retrieval="为这个句子生成表示以用于检索相关文章：",
                                                             use_fp16=torch.cuda.is_available())
                         DefaultEmbedding._model_name = model_name
@@ -106,28 +90,18 @@
         self._model = DefaultEmbedding._model
         self._model_name = DefaultEmbedding._model_name
 
-<<<<<<< HEAD
-    # 嵌入编码
-    def encode(self, texts: list, batch_size=32):
-        # 截断文本长度为2048个字符
-=======
-    def encode(self, texts: list):
-        batch_size = 16
->>>>>>> a0dc9e1b
+    def encode(self, texts: list):
+        batch_size = 16
+        # 截断文本长度为2048个字符        
         texts = [truncate(t, 2048) for t in texts]
         token_count = 0
         for t in texts:
             token_count += num_tokens_from_string(t)
         ress = []
         for i in range(0, len(texts), batch_size):
-<<<<<<< HEAD
             # 开始进行推理
-            res.extend(self._model.encode(texts[i:i + batch_size]).tolist())
-        return np.array(res), token_count
-=======
             ress.extend(self._model.encode(texts[i:i + batch_size]).tolist())
         return np.array(ress), token_count
->>>>>>> a0dc9e1b
 
     def encode_queries(self, text: str):
         token_count = num_tokens_from_string(text)
@@ -209,7 +183,6 @@
         Base (_type_): 继承自 Base 类
     """
     def __init__(self, key, model_name="text_embedding_v2", **kwargs):
-<<<<<<< HEAD
         """
         初始化通义千问嵌入模型
 
@@ -218,10 +191,10 @@
             model_name (str, optional): 模型名称，默认为 "text_embedding_v2"
             **kwargs: 其他关键字参数
         """
-        dashscope.api_key = key
-        self.model_name = model_name
-
-    def encode(self, texts: list, batch_size=10):
+        self.key = key
+        self.model_name = model_name
+
+    def encode(self, texts: list):
         """
         对文本进行嵌入编码
 
@@ -234,18 +207,10 @@
 
         Returns:
             tuple: 包含嵌入向量的 NumPy 数组和总 token 数
-        """
+        """        
         import dashscope
-        # 确保批处理大小不超过 4
-        batch_size = min(batch_size, 4)
-=======
-        self.key = key
-        self.model_name = model_name
-
-    def encode(self, texts: list):
-        import dashscope
+        # 确保批处理大小不超过 4        
         batch_size = 4
->>>>>>> a0dc9e1b
         try:
             # 存储嵌入结果
             res = []
@@ -301,12 +266,8 @@
             # 解析响应中的嵌入向量
             return np.array(resp["output"]["embeddings"][0]
                             ["embedding"]), resp["usage"]["total_tokens"]
-<<<<<<< HEAD
         except Exception as e:
             # 如果 API 调用失败，抛出异常
-=======
-        except Exception:
->>>>>>> a0dc9e1b
             raise Exception("Account abnormal. Please ensure it's on good standing to use QWen's "+self.model_name)
         # 如果发生异常，返回空数组和 0    
         return np.array([]), 0
